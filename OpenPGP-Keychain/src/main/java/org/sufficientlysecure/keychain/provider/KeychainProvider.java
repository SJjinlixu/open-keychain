/*
 * Copyright (C) 2012-2013 Dominik Schürmann <dominik@dominikschuermann.de>
 * Copyright (C) 2010 Thialfihar <thi@thialfihar.org>
 *
 * Licensed under the Apache License, Version 2.0 (the "License");
 * you may not use this file except in compliance with the License.
 * You may obtain a copy of the License at
 *
 *      http://www.apache.org/licenses/LICENSE-2.0
 *
 * Unless required by applicable law or agreed to in writing, software
 * distributed under the License is distributed on an "AS IS" BASIS,
 * WITHOUT WARRANTIES OR CONDITIONS OF ANY KIND, either express or implied.
 * See the License for the specific language governing permissions and
 * limitations under the License.
 */

package org.sufficientlysecure.keychain.provider;

<<<<<<< HEAD
import java.util.Arrays;
import java.util.HashMap;

import org.sufficientlysecure.keychain.Constants;
import org.sufficientlysecure.keychain.provider.KeychainContract.ApiApps;
import org.sufficientlysecure.keychain.provider.KeychainContract.KeyRings;
import org.sufficientlysecure.keychain.provider.KeychainContract.KeyRingsColumns;
import org.sufficientlysecure.keychain.provider.KeychainContract.KeyTypes;
import org.sufficientlysecure.keychain.provider.KeychainContract.Keys;
import org.sufficientlysecure.keychain.provider.KeychainContract.KeysColumns;
import org.sufficientlysecure.keychain.provider.KeychainContract.UserIds;
import org.sufficientlysecure.keychain.provider.KeychainContract.UserIdsColumns;
import org.sufficientlysecure.keychain.provider.KeychainContract.Certs;
import org.sufficientlysecure.keychain.provider.KeychainDatabase.Tables;
import org.sufficientlysecure.keychain.util.Log;

=======
>>>>>>> efab1d27
import android.content.ContentProvider;
import android.content.ContentValues;
import android.content.UriMatcher;
import android.database.Cursor;
import android.database.DatabaseUtils;
import android.database.sqlite.SQLiteConstraintException;
import android.database.sqlite.SQLiteDatabase;
import android.database.sqlite.SQLiteQueryBuilder;
import android.net.Uri;
import android.provider.BaseColumns;
import android.text.TextUtils;
import org.sufficientlysecure.keychain.Constants;
import org.sufficientlysecure.keychain.provider.KeychainContract.*;
import org.sufficientlysecure.keychain.provider.KeychainDatabase.Tables;
import org.sufficientlysecure.keychain.util.Log;

import java.util.Arrays;
import java.util.HashMap;

public class KeychainProvider extends ContentProvider {
    // public static final String ACTION_BROADCAST_DATABASE_CHANGE = Constants.PACKAGE_NAME
    // + ".action.DATABASE_CHANGE";
    //
    // public static final String EXTRA_BROADCAST_KEY_TYPE = "key_type";
    // public static final String EXTRA_BROADCAST_CONTENT_ITEM_TYPE = "contentItemType";

    private static final int PUBLIC_KEY_RING = 101;
    private static final int PUBLIC_KEY_RING_BY_ROW_ID = 102;
    private static final int PUBLIC_KEY_RING_BY_MASTER_KEY_ID = 103;
    private static final int PUBLIC_KEY_RING_BY_KEY_ID = 104;
    private static final int PUBLIC_KEY_RING_BY_EMAILS = 105;
    private static final int PUBLIC_KEY_RING_BY_LIKE_EMAIL = 106;

    private static final int PUBLIC_KEY_RING_KEY = 111;
    private static final int PUBLIC_KEY_RING_KEY_BY_ROW_ID = 112;

    private static final int PUBLIC_KEY_RING_USER_ID = 121;
    private static final int PUBLIC_KEY_RING_USER_ID_BY_ROW_ID = 122;

    private static final int SECRET_KEY_RING = 201;
    private static final int SECRET_KEY_RING_BY_ROW_ID = 202;
    private static final int SECRET_KEY_RING_BY_MASTER_KEY_ID = 203;
    private static final int SECRET_KEY_RING_BY_KEY_ID = 204;
    private static final int SECRET_KEY_RING_BY_EMAILS = 205;
    private static final int SECRET_KEY_RING_BY_LIKE_EMAIL = 206;

    private static final int SECRET_KEY_RING_KEY = 211;
    private static final int SECRET_KEY_RING_KEY_BY_ROW_ID = 212;

    private static final int SECRET_KEY_RING_USER_ID = 221;
    private static final int SECRET_KEY_RING_USER_ID_BY_ROW_ID = 222;

    private static final int API_APPS = 301;
    private static final int API_APPS_BY_ROW_ID = 302;
    private static final int API_APPS_BY_PACKAGE_NAME = 303;

    private static final int UNIFIED_KEY_RING = 401;

    private static final int CERTS = 401;
    private static final int CERTS_BY_KEY_ID = 402;
    private static final int CERTS_BY_ROW_ID = 403;
    private static final int CERTS_BY_KEY_ROW_ID = 404;
    private static final int CERTS_BY_KEY_ROW_ID_ALL = 405;
    private static final int CERTS_BY_CERTIFIER_ID = 406;

    // private static final int DATA_STREAM = 401;

    protected UriMatcher mUriMatcher;

    /**
     * Build and return a {@link UriMatcher} that catches all {@link Uri} variations supported by
     * this {@link ContentProvider}.
     */
    protected UriMatcher buildUriMatcher() {
        final UriMatcher matcher = new UriMatcher(UriMatcher.NO_MATCH);

        String authority = KeychainContract.CONTENT_AUTHORITY;

        /**
         * unified key rings
         *
         * <pre>
         * key_rings
         * </pre>
         */
        matcher.addURI(authority, KeychainContract.BASE_KEY_RINGS, UNIFIED_KEY_RING);

        /**
         * public key rings
         *
         * <pre>
         * key_rings/public
         * key_rings/public/#
         * key_rings/public/master_key_id/_
         * key_rings/public/key_id/_
         * key_rings/public/emails/_
         * key_rings/public/like_email/_
         * </pre>
         */
        matcher.addURI(authority, KeychainContract.BASE_KEY_RINGS + "/"
                + KeychainContract.PATH_PUBLIC, PUBLIC_KEY_RING);
        matcher.addURI(authority, KeychainContract.BASE_KEY_RINGS + "/"
                + KeychainContract.PATH_PUBLIC + "/#", PUBLIC_KEY_RING_BY_ROW_ID);
        matcher.addURI(authority, KeychainContract.BASE_KEY_RINGS + "/"
                + KeychainContract.PATH_PUBLIC + "/" + KeychainContract.PATH_BY_MASTER_KEY_ID
                + "/*", PUBLIC_KEY_RING_BY_MASTER_KEY_ID);
        matcher.addURI(authority, KeychainContract.BASE_KEY_RINGS + "/"
                + KeychainContract.PATH_PUBLIC + "/" + KeychainContract.PATH_BY_KEY_ID + "/*",
                PUBLIC_KEY_RING_BY_KEY_ID);
        matcher.addURI(authority, KeychainContract.BASE_KEY_RINGS + "/"
                + KeychainContract.PATH_PUBLIC + "/" + KeychainContract.PATH_BY_EMAILS + "/*",
                PUBLIC_KEY_RING_BY_EMAILS);
        matcher.addURI(authority, KeychainContract.BASE_KEY_RINGS + "/"
                + KeychainContract.PATH_PUBLIC + "/" + KeychainContract.PATH_BY_EMAILS,
                PUBLIC_KEY_RING_BY_EMAILS); // without emails specified
        matcher.addURI(authority, KeychainContract.BASE_KEY_RINGS + "/"
                + KeychainContract.PATH_PUBLIC + "/" + KeychainContract.PATH_BY_LIKE_EMAIL + "/*",
                PUBLIC_KEY_RING_BY_LIKE_EMAIL);

        /**
         * public keys
         *
         * <pre>
         * key_rings/public/#/keys
         * key_rings/public/#/keys/#
         * </pre>
         */
        matcher.addURI(authority, KeychainContract.BASE_KEY_RINGS + "/"
                + KeychainContract.PATH_PUBLIC + "/#/" + KeychainContract.PATH_KEYS,
                PUBLIC_KEY_RING_KEY);
        matcher.addURI(authority, KeychainContract.BASE_KEY_RINGS + "/"
                + KeychainContract.PATH_PUBLIC + "/#/" + KeychainContract.PATH_KEYS + "/#",
                PUBLIC_KEY_RING_KEY_BY_ROW_ID);

        /**
         * public user ids
         *
         * <pre>
         * key_rings/public/#/user_ids
         * key_rings/public/#/user_ids/#
         * </pre>
         */
        matcher.addURI(authority, KeychainContract.BASE_KEY_RINGS + "/"
                + KeychainContract.PATH_PUBLIC + "/#/" + KeychainContract.PATH_USER_IDS,
                PUBLIC_KEY_RING_USER_ID);
        matcher.addURI(authority, KeychainContract.BASE_KEY_RINGS + "/"
                + KeychainContract.PATH_PUBLIC + "/#/" + KeychainContract.PATH_USER_IDS + "/#",
                PUBLIC_KEY_RING_USER_ID_BY_ROW_ID);

        /**
         * secret key rings
         *
         * <pre>
         * key_rings/secret
         * key_rings/secret/#
         * key_rings/secret/master_key_id/_
         * key_rings/secret/key_id/_
         * key_rings/secret/emails/_
         * key_rings/secret/like_email/_
         * </pre>
         */
        matcher.addURI(authority, KeychainContract.BASE_KEY_RINGS + "/"
                + KeychainContract.PATH_SECRET, SECRET_KEY_RING);
        matcher.addURI(authority, KeychainContract.BASE_KEY_RINGS + "/"
                + KeychainContract.PATH_SECRET + "/#", SECRET_KEY_RING_BY_ROW_ID);
        matcher.addURI(authority, KeychainContract.BASE_KEY_RINGS + "/"
                + KeychainContract.PATH_SECRET + "/" + KeychainContract.PATH_BY_MASTER_KEY_ID
                + "/*", SECRET_KEY_RING_BY_MASTER_KEY_ID);
        matcher.addURI(authority, KeychainContract.BASE_KEY_RINGS + "/"
                + KeychainContract.PATH_SECRET + "/" + KeychainContract.PATH_BY_KEY_ID + "/*",
                SECRET_KEY_RING_BY_KEY_ID);
        matcher.addURI(authority, KeychainContract.BASE_KEY_RINGS + "/"
                + KeychainContract.PATH_SECRET + "/" + KeychainContract.PATH_BY_EMAILS + "/*",
                SECRET_KEY_RING_BY_EMAILS);
        matcher.addURI(authority, KeychainContract.BASE_KEY_RINGS + "/"
                + KeychainContract.PATH_SECRET + "/" + KeychainContract.PATH_BY_EMAILS,
                SECRET_KEY_RING_BY_EMAILS); // without emails specified
        matcher.addURI(authority, KeychainContract.BASE_KEY_RINGS + "/"
                + KeychainContract.PATH_SECRET + "/" + KeychainContract.PATH_BY_LIKE_EMAIL + "/*",
                SECRET_KEY_RING_BY_LIKE_EMAIL);

        /**
         * secret keys
         *
         * <pre>
         * key_rings/secret/#/keys
         * key_rings/secret/#/keys/#
         * </pre>
         */
        matcher.addURI(authority, KeychainContract.BASE_KEY_RINGS + "/"
                + KeychainContract.PATH_SECRET + "/#/" + KeychainContract.PATH_KEYS,
                SECRET_KEY_RING_KEY);
        matcher.addURI(authority, KeychainContract.BASE_KEY_RINGS + "/"
                + KeychainContract.PATH_SECRET + "/#/" + KeychainContract.PATH_KEYS + "/#",
                SECRET_KEY_RING_KEY_BY_ROW_ID);

        /**
         * secret user ids
         *
         * <pre>
         * key_rings/secret/#/user_ids
         * key_rings/secret/#/user_ids/#
         * </pre>
         */
        matcher.addURI(authority, KeychainContract.BASE_KEY_RINGS + "/"
                + KeychainContract.PATH_SECRET + "/#/" + KeychainContract.PATH_USER_IDS,
                SECRET_KEY_RING_USER_ID);
        matcher.addURI(authority, KeychainContract.BASE_KEY_RINGS + "/"
                + KeychainContract.PATH_SECRET + "/#/" + KeychainContract.PATH_USER_IDS + "/#",
                SECRET_KEY_RING_USER_ID_BY_ROW_ID);

        /**
         * API apps
         */
        matcher.addURI(authority, KeychainContract.BASE_API_APPS, API_APPS);
        matcher.addURI(authority, KeychainContract.BASE_API_APPS + "/#", API_APPS_BY_ROW_ID);
        matcher.addURI(authority, KeychainContract.BASE_API_APPS + "/"
                + KeychainContract.PATH_BY_PACKAGE_NAME + "/*", API_APPS_BY_PACKAGE_NAME);

        /**
<<<<<<< HEAD
         * unified key rings
         * <pre>
         *
         * key_rings/unified
         *
         */
        matcher.addURI(authority, KeychainContract.BASE_KEY_RINGS + "/"
                + KeychainContract.PATH_UNIFIED, UNIFIED_KEY_RING);

        /**
         * certifications
         * <pre>
         *
         * key_rings/unified
         *
         */
        matcher.addURI(authority, KeychainContract.BASE_CERTS, CERTS);
        matcher.addURI(authority, KeychainContract.BASE_CERTS + "/#", CERTS_BY_ROW_ID);
        matcher.addURI(authority, KeychainContract.BASE_CERTS + "/"
                + KeychainContract.PATH_BY_KEY_ROW_ID + "/#", CERTS_BY_KEY_ROW_ID);
        matcher.addURI(authority, KeychainContract.BASE_CERTS + "/"
                + KeychainContract.PATH_BY_KEY_ROW_ID + "/#/all", CERTS_BY_KEY_ROW_ID_ALL);
        matcher.addURI(authority, KeychainContract.BASE_CERTS + "/"
                + KeychainContract.PATH_BY_KEY_ID + "/#", CERTS_BY_KEY_ID);
        matcher.addURI(authority, KeychainContract.BASE_CERTS + "/"
                + KeychainContract.PATH_BY_CERTIFIER_ID + "/#", CERTS_BY_CERTIFIER_ID);

        /**
=======
>>>>>>> efab1d27
         * data stream
         *
         * <pre>
         * data / _
         * </pre>
         */
        // matcher.addURI(authority, KeychainContract.BASE_DATA + "/*", DATA_STREAM);

        return matcher;
    }

    private KeychainDatabase mApgDatabase;

    /**
     * {@inheritDoc}
     */
    @Override
    public boolean onCreate() {
        mUriMatcher = buildUriMatcher();
        mApgDatabase = new KeychainDatabase(getContext());
        return true;
    }

    /**
     * {@inheritDoc}
     */
    @Override
    public String getType(Uri uri) {
        final int match = mUriMatcher.match(uri);
        switch (match) {
            case PUBLIC_KEY_RING:
            case PUBLIC_KEY_RING_BY_EMAILS:
            case PUBLIC_KEY_RING_BY_LIKE_EMAIL:
            case SECRET_KEY_RING:
            case SECRET_KEY_RING_BY_EMAILS:
            case SECRET_KEY_RING_BY_LIKE_EMAIL:
                return KeyRings.CONTENT_TYPE;

            case PUBLIC_KEY_RING_BY_ROW_ID:
            case PUBLIC_KEY_RING_BY_MASTER_KEY_ID:
            case PUBLIC_KEY_RING_BY_KEY_ID:
            case SECRET_KEY_RING_BY_ROW_ID:
            case SECRET_KEY_RING_BY_MASTER_KEY_ID:
            case SECRET_KEY_RING_BY_KEY_ID:
                return KeyRings.CONTENT_ITEM_TYPE;

            case PUBLIC_KEY_RING_KEY:
            case SECRET_KEY_RING_KEY:
                return Keys.CONTENT_TYPE;

            case PUBLIC_KEY_RING_KEY_BY_ROW_ID:
            case SECRET_KEY_RING_KEY_BY_ROW_ID:
                return Keys.CONTENT_ITEM_TYPE;

            case PUBLIC_KEY_RING_USER_ID:
            case SECRET_KEY_RING_USER_ID:
                return UserIds.CONTENT_TYPE;

            case PUBLIC_KEY_RING_USER_ID_BY_ROW_ID:
            case SECRET_KEY_RING_USER_ID_BY_ROW_ID:
                return UserIds.CONTENT_ITEM_TYPE;

            case API_APPS:
                return ApiApps.CONTENT_TYPE;

            case API_APPS_BY_ROW_ID:
            case API_APPS_BY_PACKAGE_NAME:
                return ApiApps.CONTENT_ITEM_TYPE;

            default:
                throw new UnsupportedOperationException("Unknown uri: " + uri);
        }
    }

    /**
     * Returns type of the query (secret/public)
     *
     * @param match
     * @return
     */
    private int getKeyType(int match) {
        int type;
        switch (match) {
            case PUBLIC_KEY_RING:
            case PUBLIC_KEY_RING_BY_ROW_ID:
            case PUBLIC_KEY_RING_BY_MASTER_KEY_ID:
            case PUBLIC_KEY_RING_BY_KEY_ID:
            case PUBLIC_KEY_RING_BY_EMAILS:
            case PUBLIC_KEY_RING_BY_LIKE_EMAIL:
            case PUBLIC_KEY_RING_KEY:
            case PUBLIC_KEY_RING_KEY_BY_ROW_ID:
            case PUBLIC_KEY_RING_USER_ID:
            case PUBLIC_KEY_RING_USER_ID_BY_ROW_ID:
                type = KeyTypes.PUBLIC;
                break;

            case SECRET_KEY_RING:
            case SECRET_KEY_RING_BY_ROW_ID:
            case SECRET_KEY_RING_BY_MASTER_KEY_ID:
            case SECRET_KEY_RING_BY_KEY_ID:
            case SECRET_KEY_RING_BY_EMAILS:
            case SECRET_KEY_RING_BY_LIKE_EMAIL:
            case SECRET_KEY_RING_KEY:
            case SECRET_KEY_RING_KEY_BY_ROW_ID:
            case SECRET_KEY_RING_USER_ID:
            case SECRET_KEY_RING_USER_ID_BY_ROW_ID:
                type = KeyTypes.SECRET;
                break;

            default:
                Log.e(Constants.TAG, "Unknown match " + match);
                type = -1;
                break;
        }

        return type;
    }

    /**
     * Set result of query to specific columns, don't show blob column
     *
     * @return
     */
    private HashMap<String, String> getProjectionMapForKeyRings() {
        HashMap<String, String> projectionMap = new HashMap<String, String>();

        projectionMap.put(BaseColumns._ID, Tables.KEY_RINGS + "." + BaseColumns._ID);
        projectionMap.put(KeyRingsColumns.KEY_RING_DATA, Tables.KEY_RINGS + "."
                + KeyRingsColumns.KEY_RING_DATA);
        projectionMap.put(KeyRingsColumns.MASTER_KEY_ID, Tables.KEY_RINGS + "."
                + KeyRingsColumns.MASTER_KEY_ID);
        // TODO: deprecated master key id
        //projectionMap.put(KeyRingsColumns.MASTER_KEY_ID, Tables.KEYS + "." + KeysColumns.KEY_ID);

        projectionMap.put(KeysColumns.FINGERPRINT, Tables.KEYS + "." + KeysColumns.FINGERPRINT);
        projectionMap.put(KeysColumns.IS_REVOKED, Tables.KEYS + "." + KeysColumns.IS_REVOKED);

        projectionMap.put(UserIdsColumns.USER_ID, Tables.USER_IDS + "." + UserIdsColumns.USER_ID);

        // type attribute is special: if there is any grouping, choose secret over public type
        projectionMap.put(KeyRingsColumns.TYPE,
                "MAX(" + Tables.KEY_RINGS + "." + KeyRingsColumns.TYPE + ") AS " + KeyRingsColumns.TYPE);

        return projectionMap;
    }

    /**
     * Set result of query to specific columns, don't show blob column
     *
     * @return
     */
    private HashMap<String, String> getProjectionMapForKeys() {
        HashMap<String, String> projectionMap = new HashMap<String, String>();

        projectionMap.put(BaseColumns._ID, BaseColumns._ID);
        projectionMap.put(KeysColumns.KEY_ID, KeysColumns.KEY_ID);
        projectionMap.put(KeysColumns.IS_MASTER_KEY, KeysColumns.IS_MASTER_KEY);
        projectionMap.put(KeysColumns.ALGORITHM, KeysColumns.ALGORITHM);
        projectionMap.put(KeysColumns.KEY_SIZE, KeysColumns.KEY_SIZE);
        projectionMap.put(KeysColumns.CAN_CERTIFY, KeysColumns.CAN_CERTIFY);
        projectionMap.put(KeysColumns.CAN_SIGN, KeysColumns.CAN_SIGN);
        projectionMap.put(KeysColumns.CAN_ENCRYPT, KeysColumns.CAN_ENCRYPT);
        projectionMap.put(KeysColumns.IS_REVOKED, KeysColumns.IS_REVOKED);
        projectionMap.put(KeysColumns.CREATION, KeysColumns.CREATION);
        projectionMap.put(KeysColumns.EXPIRY, KeysColumns.EXPIRY);
        projectionMap.put(KeysColumns.KEY_RING_ROW_ID, KeysColumns.KEY_RING_ROW_ID);
        projectionMap.put(KeysColumns.KEY_DATA, KeysColumns.KEY_DATA);
        projectionMap.put(KeysColumns.RANK, KeysColumns.RANK);
        projectionMap.put(KeysColumns.FINGERPRINT, KeysColumns.FINGERPRINT);

        return projectionMap;
    }

    /**
     * Builds default query for keyRings: KeyRings table is joined with UserIds and Keys
     */
    private SQLiteQueryBuilder buildKeyRingQuery(SQLiteQueryBuilder qb, int match) {
        if (match != UNIFIED_KEY_RING) {
            // public or secret keyring
            qb.appendWhere(Tables.KEY_RINGS + "." + KeyRingsColumns.TYPE + " = ");
            qb.appendWhereEscapeString(Integer.toString(getKeyType(match)));
        }

        // join keyrings with keys and userIds
        // Only get user id and key with rank 0 (main user id and main key)
        qb.setTables(Tables.KEY_RINGS + " INNER JOIN " + Tables.KEYS + " ON " + "("
                + Tables.KEY_RINGS + "." + BaseColumns._ID + " = " + Tables.KEYS + "."
                + KeysColumns.KEY_RING_ROW_ID + " AND " + Tables.KEYS + "."
                + KeysColumns.RANK + " = '0') " + " INNER JOIN " + Tables.USER_IDS + " ON "
                + "(" + Tables.KEY_RINGS + "." + BaseColumns._ID + " = " + Tables.USER_IDS + "."
                + UserIdsColumns.KEY_RING_ROW_ID + " AND " + Tables.USER_IDS + "."
                + UserIdsColumns.RANK + " = '0')");

        qb.setProjectionMap(getProjectionMapForKeyRings());

        return qb;
    }

    /**
     * Builds default query for keyRings: KeyRings table is joined with UserIds and Keys
     * <p/>
     * Here only one key should be selected in the query to return a single keyring!
     */
    private SQLiteQueryBuilder buildKeyRingQueryWithSpecificKey(SQLiteQueryBuilder qb, int match) {
        // public or secret keyring
        qb.appendWhere(Tables.KEY_RINGS + "." + KeyRingsColumns.TYPE + " = ");
        qb.appendWhereEscapeString(Integer.toString(getKeyType(match)));

        // join keyrings with keys and userIds to every keyring
        qb.setTables(Tables.KEY_RINGS + " INNER JOIN " + Tables.KEYS + " ON " + "("
                + Tables.KEY_RINGS + "." + BaseColumns._ID + " = " + Tables.KEYS + "."
                + KeysColumns.KEY_RING_ROW_ID + ") " + " INNER JOIN " + Tables.USER_IDS + " ON "
                + "(" + Tables.KEY_RINGS + "." + BaseColumns._ID + " = " + Tables.USER_IDS + "."
                + UserIdsColumns.KEY_RING_ROW_ID + " AND " + Tables.USER_IDS + "."
                + UserIdsColumns.RANK + " = '0')");

        qb.setProjectionMap(getProjectionMapForKeyRings());

        return qb;
    }

    /**
     * {@inheritDoc}
     */
    @SuppressWarnings("deprecation")
    @Override
    public Cursor query(Uri uri, String[] projection, String selection, String[] selectionArgs,
                        String sortOrder) {
        Log.v(Constants.TAG, "query(uri=" + uri + ", proj=" + Arrays.toString(projection) + ")");

        SQLiteQueryBuilder qb = new SQLiteQueryBuilder();
        SQLiteDatabase db = mApgDatabase.getReadableDatabase();

        String groupBy = null;

        int match = mUriMatcher.match(uri);

        // all query() parameters, for good measure
        String groupBy = null, having = null;

        switch (match) {
            case UNIFIED_KEY_RING:
                qb = buildKeyRingQuery(qb, match);

                // GROUP BY so we don't get duplicates
                groupBy = Tables.KEY_RINGS + "." + KeyRingsColumns.MASTER_KEY_ID;

                if (TextUtils.isEmpty(sortOrder)) {
                    sortOrder = KeyRings.TYPE + " DESC, " +
                            Tables.USER_IDS + "." + UserIdsColumns.USER_ID + " ASC";
                }

                break;

<<<<<<< HEAD
        boolean all = false;
        switch (match) {
=======
>>>>>>> efab1d27
            case PUBLIC_KEY_RING:
            case SECRET_KEY_RING:
                qb = buildKeyRingQuery(qb, match);

                if (TextUtils.isEmpty(sortOrder)) {
                    sortOrder = Tables.USER_IDS + "." + UserIdsColumns.USER_ID + " ASC";
                }

                break;

            case PUBLIC_KEY_RING_BY_ROW_ID:
            case SECRET_KEY_RING_BY_ROW_ID:
                qb = buildKeyRingQuery(qb, match);

                qb.appendWhere(" AND " + Tables.KEY_RINGS + "." + BaseColumns._ID + " = ");
                qb.appendWhereEscapeString(uri.getLastPathSegment());

                if (TextUtils.isEmpty(sortOrder)) {
                    sortOrder = Tables.USER_IDS + "." + UserIdsColumns.USER_ID + " ASC";
                }

                break;

            case PUBLIC_KEY_RING_BY_MASTER_KEY_ID:
            case SECRET_KEY_RING_BY_MASTER_KEY_ID:
                qb = buildKeyRingQuery(qb, match);

                qb.appendWhere(" AND " + Tables.KEY_RINGS + "." + KeyRingsColumns.MASTER_KEY_ID + " = ");
                qb.appendWhereEscapeString(uri.getLastPathSegment());

                if (TextUtils.isEmpty(sortOrder)) {
                    sortOrder = Tables.USER_IDS + "." + UserIdsColumns.USER_ID + " ASC";
                }

                break;

            case SECRET_KEY_RING_BY_KEY_ID:
            case PUBLIC_KEY_RING_BY_KEY_ID:
                qb = buildKeyRingQueryWithSpecificKey(qb, match);

                qb.appendWhere(" AND " + Tables.KEYS + "." + KeysColumns.KEY_ID + " = ");
                qb.appendWhereEscapeString(uri.getLastPathSegment());

                if (TextUtils.isEmpty(sortOrder)) {
                    sortOrder = Tables.USER_IDS + "." + UserIdsColumns.USER_ID + " ASC";
                }

                break;

            case SECRET_KEY_RING_BY_EMAILS:
            case PUBLIC_KEY_RING_BY_EMAILS:
                qb = buildKeyRingQuery(qb, match);

                String emails = uri.getLastPathSegment();
                String chunks[] = emails.split(" *, *");
                boolean gotCondition = false;
                String emailWhere = "";
                for (int i = 0; i < chunks.length; ++i) {
                    if (chunks[i].length() == 0) {
                        continue;
                    }
                    if (i != 0) {
                        emailWhere += " OR ";
                    }
                    emailWhere += "tmp." + UserIdsColumns.USER_ID + " LIKE ";
                    // match '*<email>', so it has to be at the *end* of the user id
                    emailWhere += DatabaseUtils.sqlEscapeString("%<" + chunks[i] + ">");
                    gotCondition = true;
                }

                if (gotCondition) {
                    qb.appendWhere(" AND EXISTS (SELECT tmp." + BaseColumns._ID + " FROM "
                            + Tables.USER_IDS + " AS tmp WHERE tmp." + UserIdsColumns.KEY_RING_ROW_ID
                            + " = " + Tables.KEY_RINGS + "." + BaseColumns._ID + " AND (" + emailWhere
                            + "))");
                }

                break;

            case SECRET_KEY_RING_BY_LIKE_EMAIL:
            case PUBLIC_KEY_RING_BY_LIKE_EMAIL:
                qb = buildKeyRingQuery(qb, match);

                String likeEmail = uri.getLastPathSegment();

                String likeEmailWhere = "tmp." + UserIdsColumns.USER_ID + " LIKE "
                        + DatabaseUtils.sqlEscapeString("%<%" + likeEmail + "%>");

                qb.appendWhere(" AND EXISTS (SELECT tmp." + BaseColumns._ID + " FROM "
                        + Tables.USER_IDS + " AS tmp WHERE tmp." + UserIdsColumns.KEY_RING_ROW_ID
                        + " = " + Tables.KEY_RINGS + "." + BaseColumns._ID + " AND (" + likeEmailWhere
                        + "))");

                break;

            case PUBLIC_KEY_RING_KEY:
            case SECRET_KEY_RING_KEY:
                qb.setTables(Tables.KEYS);
                qb.appendWhere(KeysColumns.TYPE + " = ");
                qb.appendWhereEscapeString(Integer.toString(getKeyType(match)));

                qb.appendWhere(" AND " + KeysColumns.KEY_RING_ROW_ID + " = ");
                qb.appendWhereEscapeString(uri.getPathSegments().get(2));

                qb.setProjectionMap(getProjectionMapForKeys());

                break;

            case PUBLIC_KEY_RING_KEY_BY_ROW_ID:
            case SECRET_KEY_RING_KEY_BY_ROW_ID:
                qb.setTables(Tables.KEYS);
                qb.appendWhere(KeysColumns.TYPE + " = ");
                qb.appendWhereEscapeString(Integer.toString(getKeyType(match)));

                qb.appendWhere(" AND " + KeysColumns.KEY_RING_ROW_ID + " = ");
                qb.appendWhereEscapeString(uri.getPathSegments().get(2));

                qb.appendWhere(" AND " + BaseColumns._ID + " = ");
                qb.appendWhereEscapeString(uri.getLastPathSegment());

                qb.setProjectionMap(getProjectionMapForKeys());

                break;

            case PUBLIC_KEY_RING_USER_ID:
            case SECRET_KEY_RING_USER_ID:
                qb.setTables(Tables.USER_IDS
                        + " LEFT JOIN " + Tables.CERTS
                        + " ON ("
                            + Tables.USER_IDS + "." + UserIds.KEY_RING_ROW_ID + " = "
                                + Tables.CERTS + "." + Certs.KEY_RING_ROW_ID
                            + " AND " + Tables.USER_IDS + "." + UserIds.RANK + " = "
                                + Tables.CERTS + "." + Certs.RANK
                        + ")");

                groupBy = Tables.USER_IDS + "." + UserIds.RANK;

                HashMap<String, String> pmap = new HashMap<String, String>();
                pmap.put(UserIds._ID, Tables.USER_IDS + "." + UserIds._ID);
                pmap.put(UserIds.USER_ID, Tables.USER_IDS + "." + UserIds.USER_ID);
                pmap.put(UserIds.RANK, Tables.USER_IDS + "." + UserIds.RANK);
                pmap.put("verified", "COUNT(" + Tables.CERTS + "." + Certs._ID + ") AS verified");
                qb.setProjectionMap(pmap);

                qb.appendWhere(Tables.USER_IDS + "." + UserIdsColumns.KEY_RING_ROW_ID + " = ");
                qb.appendWhereEscapeString(uri.getPathSegments().get(2));

                break;

            case PUBLIC_KEY_RING_USER_ID_BY_ROW_ID:
            case SECRET_KEY_RING_USER_ID_BY_ROW_ID:
                qb.setTables(Tables.USER_IDS);
                qb.appendWhere(UserIdsColumns.KEY_RING_ROW_ID + " = ");
                qb.appendWhereEscapeString(uri.getPathSegments().get(2));

                qb.appendWhere(" AND " + BaseColumns._ID + " = ");
                qb.appendWhereEscapeString(uri.getLastPathSegment());

                break;

            case CERTS_BY_ROW_ID:
            case CERTS_BY_KEY_ROW_ID_ALL:
                all = true;
            case CERTS_BY_KEY_ROW_ID:
                qb.setTables(Tables.CERTS
                    + " JOIN " + Tables.USER_IDS + " ON ("
                            + Tables.CERTS + "." + Certs.KEY_RING_ROW_ID + " = "
                            + Tables.USER_IDS + "." + UserIds.KEY_RING_ROW_ID
                        + " AND "
                            + Tables.CERTS + "." + Certs.RANK + " = "
                            + Tables.USER_IDS + "." + UserIds.RANK
                    // noooooooot sure about this~ database design
                    + ")" + (all ? " LEFT" : "")
                        + " JOIN " + Tables.KEYS + " ON ("
                            + Tables.CERTS + "." + Certs.KEY_ID_CERTIFIER + " = "
                            + Tables.KEYS + "." + Keys.KEY_ID
                    + ") LEFT JOIN " + Tables.USER_IDS + " AS signer ON ("
                            + Tables.KEYS + "." + Keys.KEY_RING_ROW_ID + " = "
                            + "signer." + UserIds.KEY_RING_ROW_ID
                        + " AND "
                            + Tables.KEYS + "." + Keys.RANK + " = "
                            + "signer." + UserIds.RANK
                    + ")");

                // groupBy = Tables.USER_IDS + "." + UserIds.RANK;

                HashMap<String, String> pmap2 = new HashMap<String, String>();
                pmap2.put(Certs._ID, Tables.CERTS + "." + Certs._ID);
                pmap2.put(Certs.KEY_ID, Tables.CERTS + "." + Certs.KEY_ID);
                pmap2.put(Certs.RANK, Tables.CERTS + "." + Certs.RANK);
                pmap2.put(Certs.CREATION, Tables.CERTS + "." + Certs.CREATION);
                pmap2.put(Certs.KEY_ID_CERTIFIER, Tables.CERTS + "." + Certs.KEY_ID_CERTIFIER);
                pmap2.put(Certs.KEY_DATA, Tables.CERTS + "." + Certs.KEY_DATA);
                pmap2.put(Certs.VERIFIED, Tables.CERTS + "." + Certs.VERIFIED);
                // verified key data
                pmap2.put(UserIds.USER_ID, Tables.USER_IDS + "." + UserIds.USER_ID);
                // verifying key data
                pmap2.put("signer_uid", "signer." + UserIds.USER_ID + " AS signer_uid");
                qb.setProjectionMap(pmap2);

                if(match == CERTS_BY_ROW_ID) {
                    qb.appendWhere(Tables.CERTS + "." + Certs._ID + " = ");
                    qb.appendWhereEscapeString(uri.getPathSegments().get(1));
                } else {
                    qb.appendWhere(Tables.CERTS + "." + Certs.KEY_RING_ROW_ID + " = ");
                    qb.appendWhereEscapeString(uri.getPathSegments().get(2));
                }

                break;

            case API_APPS:
                qb.setTables(Tables.API_APPS);

                break;
            case API_APPS_BY_ROW_ID:
                qb.setTables(Tables.API_APPS);

                qb.appendWhere(BaseColumns._ID + " = ");
                qb.appendWhereEscapeString(uri.getLastPathSegment());

                break;
            case API_APPS_BY_PACKAGE_NAME:
                qb.setTables(Tables.API_APPS);
                qb.appendWhere(ApiApps.PACKAGE_NAME + " = ");
                qb.appendWhereEscapeString(uri.getPathSegments().get(2));

                break;

            default:
                throw new IllegalArgumentException("Unknown URI " + uri);

        }

        // If no sort order is specified use the default
        String orderBy;
        if (TextUtils.isEmpty(sortOrder)) {
            orderBy = null;
        } else {
            orderBy = sortOrder;
        }

<<<<<<< HEAD
        Cursor c = qb.query(db, projection, selection, selectionArgs, groupBy, null, orderBy);
=======
        Cursor c = qb.query(db, projection, selection, selectionArgs, groupBy, having, orderBy);
>>>>>>> efab1d27

        // Tell the cursor what uri to watch, so it knows when its source data changes
        c.setNotificationUri(getContext().getContentResolver(), uri);

        if (Constants.DEBUG) {
            Log.d(Constants.TAG,
                    "Query: "
                            + qb.buildQuery(projection, selection, selectionArgs, null, null,
                            orderBy, null));
            Log.d(Constants.TAG, "Cursor: " + DatabaseUtils.dumpCursorToString(c));
        }

        return c;
    }

    /**
     * {@inheritDoc}
     */
    @Override
    public Uri insert(Uri uri, ContentValues values) {
        Log.d(Constants.TAG, "insert(uri=" + uri + ", values=" + values.toString() + ")");

        final SQLiteDatabase db = mApgDatabase.getWritableDatabase();

        Uri rowUri = null;
        long rowId = -1;
        try {
            final int match = mUriMatcher.match(uri);

            switch (match) {
                case PUBLIC_KEY_RING:
                    values.put(KeyRings.TYPE, KeyTypes.PUBLIC);

                    rowId = db.insertOrThrow(Tables.KEY_RINGS, null, values);
                    rowUri = KeyRings.buildPublicKeyRingsUri(Long.toString(rowId));
                    sendBroadcastDatabaseChange(getKeyType(match), getType(uri));

                    break;
                case PUBLIC_KEY_RING_KEY:
                    values.put(Keys.TYPE, KeyTypes.PUBLIC);

                    rowId = db.insertOrThrow(Tables.KEYS, null, values);
                    rowUri = Keys.buildPublicKeysUri(Long.toString(rowId));
                    sendBroadcastDatabaseChange(getKeyType(match), getType(uri));

                    break;
                case PUBLIC_KEY_RING_USER_ID:
                    rowId = db.insertOrThrow(Tables.USER_IDS, null, values);
                    rowUri = UserIds.buildPublicUserIdsUri(Long.toString(rowId));
                    sendBroadcastDatabaseChange(getKeyType(match), getType(uri));

                    break;
                case SECRET_KEY_RING:
                    values.put(KeyRings.TYPE, KeyTypes.SECRET);

                    rowId = db.insertOrThrow(Tables.KEY_RINGS, null, values);
                    rowUri = KeyRings.buildSecretKeyRingsUri(Long.toString(rowId));
                    sendBroadcastDatabaseChange(getKeyType(match), getType(uri));

                    break;
                case SECRET_KEY_RING_KEY:
                    values.put(Keys.TYPE, KeyTypes.SECRET);

                    rowId = db.insertOrThrow(Tables.KEYS, null, values);
                    rowUri = Keys.buildSecretKeysUri(Long.toString(rowId));
                    sendBroadcastDatabaseChange(getKeyType(match), getType(uri));

                    break;
                case SECRET_KEY_RING_USER_ID:
                    rowId = db.insertOrThrow(Tables.USER_IDS, null, values);
                    rowUri = UserIds.buildSecretUserIdsUri(Long.toString(rowId));

                    break;
                case API_APPS:
                    rowId = db.insertOrThrow(Tables.API_APPS, null, values);
                    rowUri = ApiApps.buildIdUri(Long.toString(rowId));

                    break;
                case CERTS_BY_ROW_ID:
                    rowId = db.insertOrThrow(Tables.CERTS, null, values);
                    // kinda useless.. should this be buildCertsByKeyRowIdUri?
                    rowUri = Certs.buildCertsUri(Long.toString(rowId));

                    break;
                default:
                    throw new UnsupportedOperationException("Unknown uri: " + uri);
            }

            // notify of changes in db
            getContext().getContentResolver().notifyChange(uri, null);

        } catch (SQLiteConstraintException e) {
            Log.e(Constants.TAG, "Constraint exception on insert! Entry already existing?");
        }

        return rowUri;
    }

    /**
     * {@inheritDoc}
     */
    @Override
    public int delete(Uri uri, String selection, String[] selectionArgs) {
        Log.v(Constants.TAG, "delete(uri=" + uri + ")");

        final SQLiteDatabase db = mApgDatabase.getWritableDatabase();

        int count;
        final int match = mUriMatcher.match(uri);

        String defaultSelection = null;
        switch (match) {
            case PUBLIC_KEY_RING_BY_ROW_ID:
            case SECRET_KEY_RING_BY_ROW_ID:
                defaultSelection = BaseColumns._ID + "=" + uri.getLastPathSegment();
                // corresponding keys and userIds are deleted by ON DELETE CASCADE
                count = db.delete(Tables.KEY_RINGS,
                        buildDefaultKeyRingsSelection(defaultSelection, getKeyType(match), selection),
                        selectionArgs);
                sendBroadcastDatabaseChange(getKeyType(match), getType(uri));
                break;
            case PUBLIC_KEY_RING_BY_MASTER_KEY_ID:
            case SECRET_KEY_RING_BY_MASTER_KEY_ID:
                defaultSelection = KeyRings.MASTER_KEY_ID + "=" + uri.getLastPathSegment();
                // corresponding keys and userIds are deleted by ON DELETE CASCADE
                count = db.delete(Tables.KEY_RINGS,
                        buildDefaultKeyRingsSelection(defaultSelection, getKeyType(match), selection),
                        selectionArgs);
                sendBroadcastDatabaseChange(getKeyType(match), getType(uri));
                break;
            case PUBLIC_KEY_RING_KEY_BY_ROW_ID:
            case SECRET_KEY_RING_KEY_BY_ROW_ID:
                count = db.delete(Tables.KEYS,
                        buildDefaultKeysSelection(uri, getKeyType(match), selection), selectionArgs);
                sendBroadcastDatabaseChange(getKeyType(match), getType(uri));
                break;
            case PUBLIC_KEY_RING_USER_ID_BY_ROW_ID:
            case SECRET_KEY_RING_USER_ID_BY_ROW_ID:
                count = db.delete(Tables.KEYS, buildDefaultUserIdsSelection(uri, selection),
                        selectionArgs);
                break;
            case API_APPS_BY_ROW_ID:
                count = db.delete(Tables.API_APPS, buildDefaultApiAppsSelection(uri, false, selection),
                        selectionArgs);
                break;
            case API_APPS_BY_PACKAGE_NAME:
                count = db.delete(Tables.API_APPS, buildDefaultApiAppsSelection(uri, true, selection),
                        selectionArgs);
                break;
            default:
                throw new UnsupportedOperationException("Unknown uri: " + uri);
        }

        // notify of changes in db
        getContext().getContentResolver().notifyChange(uri, null);

        return count;
    }

    /**
     * {@inheritDoc}
     */
    @Override
    public int update(Uri uri, ContentValues values, String selection, String[] selectionArgs) {
        Log.v(Constants.TAG, "update(uri=" + uri + ", values=" + values.toString() + ")");

        final SQLiteDatabase db = mApgDatabase.getWritableDatabase();

        String defaultSelection = null;
        int count = 0;
        try {
            final int match = mUriMatcher.match(uri);
            switch (match) {
                case PUBLIC_KEY_RING_BY_ROW_ID:
                case SECRET_KEY_RING_BY_ROW_ID:
                    defaultSelection = BaseColumns._ID + "=" + uri.getLastPathSegment();

                    count = db.update(
                            Tables.KEY_RINGS,
                            values,
                            buildDefaultKeyRingsSelection(defaultSelection, getKeyType(match),
                                    selection), selectionArgs);
                    sendBroadcastDatabaseChange(getKeyType(match), getType(uri));

                    break;
                case PUBLIC_KEY_RING_BY_MASTER_KEY_ID:
                case SECRET_KEY_RING_BY_MASTER_KEY_ID:
                    defaultSelection = KeyRings.MASTER_KEY_ID + "=" + uri.getLastPathSegment();

                    count = db.update(
                            Tables.KEY_RINGS,
                            values,
                            buildDefaultKeyRingsSelection(defaultSelection, getKeyType(match),
                                    selection), selectionArgs);
                    sendBroadcastDatabaseChange(getKeyType(match), getType(uri));

                    break;
                case PUBLIC_KEY_RING_KEY_BY_ROW_ID:
                case SECRET_KEY_RING_KEY_BY_ROW_ID:
                    count = db
                            .update(Tables.KEYS, values,
                                    buildDefaultKeysSelection(uri, getKeyType(match), selection),
                                    selectionArgs);
                    sendBroadcastDatabaseChange(getKeyType(match), getType(uri));

                    break;
                case PUBLIC_KEY_RING_USER_ID_BY_ROW_ID:
                case SECRET_KEY_RING_USER_ID_BY_ROW_ID:
                    count = db.update(Tables.USER_IDS, values,
                            buildDefaultUserIdsSelection(uri, selection), selectionArgs);
                    break;
                case API_APPS_BY_ROW_ID:
                    count = db.update(Tables.API_APPS, values,
                            buildDefaultApiAppsSelection(uri, false, selection), selectionArgs);
                    break;
                case API_APPS_BY_PACKAGE_NAME:
                    count = db.update(Tables.API_APPS, values,
                            buildDefaultApiAppsSelection(uri, true, selection), selectionArgs);
                    break;
                default:
                    throw new UnsupportedOperationException("Unknown uri: " + uri);
            }

            // notify of changes in db
            getContext().getContentResolver().notifyChange(uri, null);

        } catch (SQLiteConstraintException e) {
            Log.e(Constants.TAG, "Constraint exception on update! Entry already existing?");
        }

        return count;
    }

    /**
     * Build default selection statement for KeyRings. If no extra selection is specified only build
     * where clause with rowId
     *
     * @param defaultSelection
     * @param keyType
     * @param selection
     * @return
     */
    private String buildDefaultKeyRingsSelection(String defaultSelection, Integer keyType,
                                                 String selection) {
        String andType = "";
        if (keyType != null) {
            andType = " AND " + KeyRingsColumns.TYPE + "=" + keyType;
        }

        String andSelection = "";
        if (!TextUtils.isEmpty(selection)) {
            andSelection = " AND (" + selection + ")";
        }

        return defaultSelection + andType + andSelection;
    }

    /**
     * Build default selection statement for Keys. If no extra selection is specified only build
     * where clause with rowId
     *
     * @param uri
     * @param selection
     * @return
     */
    private String buildDefaultKeysSelection(Uri uri, Integer keyType, String selection) {
        String rowId = uri.getLastPathSegment();

        String foreignKeyRingRowId = uri.getPathSegments().get(2);
        String andForeignKeyRing = " AND " + KeysColumns.KEY_RING_ROW_ID + " = "
                + foreignKeyRingRowId;

        String andType = "";
        if (keyType != null) {
            andType = " AND " + KeysColumns.TYPE + "=" + keyType;
        }

        String andSelection = "";
        if (!TextUtils.isEmpty(selection)) {
            andSelection = " AND (" + selection + ")";
        }

        return BaseColumns._ID + "=" + rowId + andForeignKeyRing + andType + andSelection;
    }

    /**
     * Build default selection statement for UserIds. If no extra selection is specified only build
     * where clause with rowId
     *
     * @param uri
     * @param selection
     * @return
     */
    private String buildDefaultUserIdsSelection(Uri uri, String selection) {
        String rowId = uri.getLastPathSegment();

        String foreignKeyRingRowId = uri.getPathSegments().get(2);
        String andForeignKeyRing = " AND " + KeysColumns.KEY_RING_ROW_ID + " = "
                + foreignKeyRingRowId;

        String andSelection = "";
        if (!TextUtils.isEmpty(selection)) {
            andSelection = " AND (" + selection + ")";
        }

        return BaseColumns._ID + "=" + rowId + andForeignKeyRing + andSelection;
    }

    /**
     * Build default selection statement for API apps. If no extra selection is specified only build
     * where clause with rowId
     *
     * @param uri
     * @param selection
     * @return
     */
    private String buildDefaultApiAppsSelection(Uri uri, boolean packageSelection, String selection) {
        String lastPathSegment = uri.getLastPathSegment();

        String andSelection = "";
        if (!TextUtils.isEmpty(selection)) {
            andSelection = " AND (" + selection + ")";
        }

        if (packageSelection) {
            return ApiApps.PACKAGE_NAME + "=" + lastPathSegment + andSelection;
        } else {
            return BaseColumns._ID + "=" + lastPathSegment + andSelection;
        }
    }

    // @Override
    // public ParcelFileDescriptor openFile(Uri uri, String mode) throws FileNotFoundException {
    // int match = mUriMatcher.match(uri);
    // if (match != DATA_STREAM) {
    // throw new FileNotFoundException();
    // }
    // String fileName = uri.getLastPathSegment();
    // File file = new File(getContext().getFilesDir().getAbsolutePath(), fileName);
    // return ParcelFileDescriptor.open(file, ParcelFileDescriptor.MODE_READ_ONLY);
    // }

    /**
     * This broadcast is send system wide to inform other application that a keyring was inserted,
     * updated, or deleted
     */
    private void sendBroadcastDatabaseChange(int keyType, String contentItemType) {
        // TODO: Disabled, old API
        // Intent intent = new Intent();
        // intent.setAction(ACTION_BROADCAST_DATABASE_CHANGE);
        // intent.putExtra(EXTRA_BROADCAST_KEY_TYPE, keyType);
        // intent.putExtra(EXTRA_BROADCAST_CONTENT_ITEM_TYPE, contentItemType);
        //
        // getContext().sendBroadcast(intent, Constants.PERMISSION_ACCESS_API);
    }
}<|MERGE_RESOLUTION|>--- conflicted
+++ resolved
@@ -17,25 +17,6 @@
 
 package org.sufficientlysecure.keychain.provider;
 
-<<<<<<< HEAD
-import java.util.Arrays;
-import java.util.HashMap;
-
-import org.sufficientlysecure.keychain.Constants;
-import org.sufficientlysecure.keychain.provider.KeychainContract.ApiApps;
-import org.sufficientlysecure.keychain.provider.KeychainContract.KeyRings;
-import org.sufficientlysecure.keychain.provider.KeychainContract.KeyRingsColumns;
-import org.sufficientlysecure.keychain.provider.KeychainContract.KeyTypes;
-import org.sufficientlysecure.keychain.provider.KeychainContract.Keys;
-import org.sufficientlysecure.keychain.provider.KeychainContract.KeysColumns;
-import org.sufficientlysecure.keychain.provider.KeychainContract.UserIds;
-import org.sufficientlysecure.keychain.provider.KeychainContract.UserIdsColumns;
-import org.sufficientlysecure.keychain.provider.KeychainContract.Certs;
-import org.sufficientlysecure.keychain.provider.KeychainDatabase.Tables;
-import org.sufficientlysecure.keychain.util.Log;
-
-=======
->>>>>>> efab1d27
 import android.content.ContentProvider;
 import android.content.ContentValues;
 import android.content.UriMatcher;
@@ -256,21 +237,11 @@
                 + KeychainContract.PATH_BY_PACKAGE_NAME + "/*", API_APPS_BY_PACKAGE_NAME);
 
         /**
-<<<<<<< HEAD
-         * unified key rings
-         * <pre>
-         *
-         * key_rings/unified
-         *
-         */
-        matcher.addURI(authority, KeychainContract.BASE_KEY_RINGS + "/"
-                + KeychainContract.PATH_UNIFIED, UNIFIED_KEY_RING);
-
         /**
          * certifications
+         *
          * <pre>
-         *
-         * key_rings/unified
+         * </pre>
          *
          */
         matcher.addURI(authority, KeychainContract.BASE_CERTS, CERTS);
@@ -285,8 +256,6 @@
                 + KeychainContract.PATH_BY_CERTIFIER_ID + "/#", CERTS_BY_CERTIFIER_ID);
 
         /**
-=======
->>>>>>> efab1d27
          * data stream
          *
          * <pre>
@@ -520,12 +489,11 @@
         SQLiteQueryBuilder qb = new SQLiteQueryBuilder();
         SQLiteDatabase db = mApgDatabase.getReadableDatabase();
 
-        String groupBy = null;
-
         int match = mUriMatcher.match(uri);
 
         // all query() parameters, for good measure
         String groupBy = null, having = null;
+        boolean all = false;
 
         switch (match) {
             case UNIFIED_KEY_RING:
@@ -541,11 +509,6 @@
 
                 break;
 
-<<<<<<< HEAD
-        boolean all = false;
-        switch (match) {
-=======
->>>>>>> efab1d27
             case PUBLIC_KEY_RING:
             case SECRET_KEY_RING:
                 qb = buildKeyRingQuery(qb, match);
@@ -726,8 +689,7 @@
                             + Tables.KEYS + "." + Keys.KEY_RING_ROW_ID + " = "
                             + "signer." + UserIds.KEY_RING_ROW_ID
                         + " AND "
-                            + Tables.KEYS + "." + Keys.RANK + " = "
-                            + "signer." + UserIds.RANK
+                            + "signer." + Keys.RANK + " = 0"
                     + ")");
 
                 // groupBy = Tables.USER_IDS + "." + UserIds.RANK;
@@ -787,11 +749,7 @@
             orderBy = sortOrder;
         }
 
-<<<<<<< HEAD
-        Cursor c = qb.query(db, projection, selection, selectionArgs, groupBy, null, orderBy);
-=======
         Cursor c = qb.query(db, projection, selection, selectionArgs, groupBy, having, orderBy);
->>>>>>> efab1d27
 
         // Tell the cursor what uri to watch, so it knows when its source data changes
         c.setNotificationUri(getContext().getContentResolver(), uri);
