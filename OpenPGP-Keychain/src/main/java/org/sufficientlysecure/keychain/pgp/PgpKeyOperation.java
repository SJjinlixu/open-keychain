--- conflicted
+++ resolved
@@ -432,11 +432,7 @@
         // TODO: this only takes care of user id certificates, what about others?
         PGPPublicKey pubkey = publicKeyRing.getPublicKey();
         for(String uid : new IterableIterator<String>(pubkey.getUserIDs())) {
-<<<<<<< HEAD
-            for(PGPSignature sig : new IterableIterator<PGPSignature>(oldPublicKey.getSignaturesForID(uid))) {
-=======
             for(PGPSignature sig : new IterableIterator<PGPSignature>(oldPublicKey.getSignaturesForID(uid), true)) {
->>>>>>> 87004fd0
                 // but skip self certificates
                 if(sig.getKeyID() == pubkey.getKeyID())
                     continue;
