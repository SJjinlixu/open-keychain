--- conflicted
+++ resolved
@@ -30,15 +30,12 @@
 
 import org.sufficientlysecure.keychain.Constants;
 import org.sufficientlysecure.keychain.R;
-<<<<<<< HEAD
 import org.sufficientlysecure.keychain.operations.results.ImportKeyResult;
 import org.sufficientlysecure.keychain.pgp.WrappedUserAttribute;
 import org.sufficientlysecure.keychain.provider.KeychainContract.UserPackets;
 import org.sufficientlysecure.keychain.ui.util.KeyFormattingUtils;
 import org.sufficientlysecure.keychain.util.ParcelableFileCache.IteratorWithSize;
 import org.sufficientlysecure.keychain.util.Preferences;
-=======
->>>>>>> 4e29d027
 import org.sufficientlysecure.keychain.keyimport.ParcelableKeyRing;
 import org.sufficientlysecure.keychain.operations.ImportExportOperation;
 import org.sufficientlysecure.keychain.operations.results.ConsolidateResult;
@@ -65,10 +62,7 @@
 import org.sufficientlysecure.keychain.provider.KeychainContract.KeyRingData;
 import org.sufficientlysecure.keychain.provider.KeychainContract.KeyRings;
 import org.sufficientlysecure.keychain.provider.KeychainContract.Keys;
-<<<<<<< HEAD
-=======
 import org.sufficientlysecure.keychain.provider.KeychainContract.UserPackets;
->>>>>>> 4e29d027
 import org.sufficientlysecure.keychain.remote.AccountSettings;
 import org.sufficientlysecure.keychain.remote.AppSettings;
 import org.sufficientlysecure.keychain.ui.util.KeyFormattingUtils;
@@ -453,11 +447,7 @@
 
             // classify and order user ids. primary are moved to the front, revoked to the back,
             // otherwise the order in the keyfile is preserved.
-<<<<<<< HEAD
-            List<UserPacketItem> uids = new ArrayList<UserPacketItem>();
-=======
             List<UserPacketItem> uids = new ArrayList<>();
->>>>>>> 4e29d027
 
             if (trustedKeys.size() == 0) {
                 log(LogType.MSG_IP_UID_CLASSIFYING_ZERO);
@@ -577,11 +567,7 @@
                 }
                 mIndent += 1;
                 // look through signatures for this specific key
-<<<<<<< HEAD
-                for (WrappedSignature cert : new IterableIterator<WrappedSignature>(
-=======
                 for (WrappedSignature cert : new IterableIterator<>(
->>>>>>> 4e29d027
                         masterKey.getSignaturesForUserAttribute(userAttribute))) {
                     long certId = cert.getKeyId();
                     // self signature
@@ -589,18 +575,11 @@
 
                         // NOTE self-certificates are already verified during canonicalization,
                         // AND we know there is at most one cert plus at most one revocation
-<<<<<<< HEAD
-                        if (!cert.isRevocation()) {
-                            item.selfCert = cert;
-                        } else {
-                            item.isRevoked = true;
-=======
                         // AND the revocation only exists if there is no newer certification
                         if (!cert.isRevocation()) {
                             item.selfCert = cert;
                         } else {
                             item.selfRevocation = cert;
->>>>>>> 4e29d027
                             log(LogType.MSG_IP_UAT_REVOKED);
                         }
                         continue;
@@ -750,14 +729,11 @@
 
         @Override
         public int compareTo(UserPacketItem o) {
-<<<<<<< HEAD
-=======
             // revoked keys always come last!
             //noinspection DoubleNegation
             if ( (selfRevocation != null) != (o.selfRevocation != null)) {
                 return selfRevocation != null ? 1 : -1;
             }
->>>>>>> 4e29d027
             // if one is a user id, but the other isn't, the user id always comes first.
             // we compare for null values here, so != is the correct operator!
             // noinspection NumberEquality
@@ -1390,11 +1366,7 @@
         values.put(UserPackets.USER_ID, item.userId);
         values.put(UserPackets.ATTRIBUTE_DATA, item.attributeData);
         values.put(UserPackets.IS_PRIMARY, item.isPrimary);
-<<<<<<< HEAD
-        values.put(UserPackets.IS_REVOKED, item.isRevoked);
-=======
         values.put(UserPackets.IS_REVOKED, item.selfRevocation != null);
->>>>>>> 4e29d027
         values.put(UserPackets.RANK, rank);
 
         Uri uri = UserPackets.buildUserIdsUri(masterKeyId);
