--- conflicted
+++ resolved
@@ -146,20 +146,10 @@
             PGPSignature sig = PgpConversionHelper.BytesToPGPSignature(data.getBlob(INDEX_DATA));
             try {
                 ProviderHelper providerHelper = new ProviderHelper(this);
-<<<<<<< HEAD
+
                 CachedPublicKeyRing signeeRing = providerHelper.getCachedPublicKeyRing(data.getLong(INDEX_MASTER_KEY_ID));
                 CachedPublicKeyRing signerRing = providerHelper.getCachedPublicKeyRing(sig.getKeyID());
-=======
-                PGPKeyRing signeeRing = providerHelper.getPGPKeyRing(
-                        KeychainContract.KeyRingData.buildPublicKeyRingUri(
-                                Long.toString(data.getLong(INDEX_MASTER_KEY_ID)))
-                );
-                PGPKeyRing signerRing = providerHelper.getPGPKeyRing(
-                        KeychainContract.KeyRingData.buildPublicKeyRingUri(
-                                Long.toString(sig.getKeyID()))
-                );
-
->>>>>>> 638554f2
+
                 try {
                     signerRing.getSubkey().initSignature(sig);
                     if (signeeRing.getSubkey().verifySignature(sig, signeeUid)) {
