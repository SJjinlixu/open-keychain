/*
 * Copyright (C) 2012-2014 Dominik Schürmann <dominik@dominikschuermann.de>
 * Copyright (C) 2010-2014 Thialfihar <thi@thialfihar.org>
 *
 * This program is free software: you can redistribute it and/or modify
 * it under the terms of the GNU General Public License as published by
 * the Free Software Foundation, either version 3 of the License, or
 * (at your option) any later version.
 *
 * This program is distributed in the hope that it will be useful,
 * but WITHOUT ANY WARRANTY; without even the implied warranty of
 * MERCHANTABILITY or FITNESS FOR A PARTICULAR PURPOSE.  See the
 * GNU General Public License for more details.
 *
 * You should have received a copy of the GNU General Public License
 * along with this program.  If not, see <http://www.gnu.org/licenses/>.
 */

package org.sufficientlysecure.keychain.ui;

import android.content.Intent;
import android.net.Uri;
import android.os.Bundle;
import android.support.v4.app.Fragment;
import android.support.v4.view.PagerTabStrip;
import android.support.v4.view.ViewPager;

import android.view.Menu;
import android.view.MenuItem;
import android.view.ViewGroup;
import org.sufficientlysecure.keychain.Constants;
import org.sufficientlysecure.keychain.R;
import org.sufficientlysecure.keychain.helper.Preferences;
import org.sufficientlysecure.keychain.ui.adapter.PagerTabStripAdapter;
import org.sufficientlysecure.keychain.util.Log;

import java.util.ArrayList;

public class EncryptActivity extends DrawerActivity implements
        EncryptSymmetricFragment.OnSymmetricKeySelection,
        EncryptAsymmetricFragment.OnAsymmetricKeySelection,
        EncryptActivityInterface {

    /* Intents */
    public static final String ACTION_ENCRYPT = Constants.INTENT_PREFIX + "ENCRYPT";

    /* EXTRA keys for input */
    public static final String EXTRA_TEXT = "text";

    // enables ASCII Armor for file encryption when uri is given
    public static final String EXTRA_ASCII_ARMOR = "ascii_armor";

    // preselect ids, for internal use
    public static final String EXTRA_SIGNATURE_KEY_ID = "signature_key_id";
    public static final String EXTRA_ENCRYPTION_KEY_IDS = "encryption_key_ids";

    // view
    ViewPager mViewPagerMode;
    //PagerTabStrip mPagerTabStripMode;
    PagerTabStripAdapter mTabsAdapterMode;
    ViewPager mViewPagerContent;
    PagerTabStrip mPagerTabStripContent;
    PagerTabStripAdapter mTabsAdapterContent;

    // tabs
    Bundle mAsymmetricFragmentBundle = new Bundle();
    Bundle mSymmetricFragmentBundle = new Bundle();
    Bundle mMessageFragmentBundle = new Bundle();
    Bundle mFileFragmentBundle = new Bundle();
    int mSwitchToMode = PAGER_MODE_ASYMMETRIC;
    int mSwitchToContent = PAGER_CONTENT_MESSAGE;

    private static final int PAGER_MODE_ASYMMETRIC = 0;
    private static final int PAGER_MODE_SYMMETRIC = 1;
    private static final int PAGER_CONTENT_MESSAGE = 0;
    private static final int PAGER_CONTENT_FILE = 1;

    // model used by message and file fragments
    private long mEncryptionKeyIds[] = null;
    private String mEncryptionUserIds[] = null;
    private long mSigningKeyId = Constants.key.none;
    private String mPassphrase;
    private String mPassphraseAgain;
    private int mCurrentMode = PAGER_MODE_ASYMMETRIC;
    private boolean mUseArmor;
    private boolean mDeleteAfterEncrypt = false;

    @Override
    public void onSigningKeySelected(long signingKeyId) {
        mSigningKeyId = signingKeyId;
    }

    @Override
    public void onEncryptionKeysSelected(long[] encryptionKeyIds) {
        mEncryptionKeyIds = encryptionKeyIds;
    }

    @Override
    public void onEncryptionUserSelected(String[] encryptionUserIds) {
        mEncryptionUserIds = encryptionUserIds;
    }

    @Override
    public void onPassphraseUpdate(String passphrase) {
        mPassphrase = passphrase;
    }

    @Override
    public void onPassphraseAgainUpdate(String passphrase) {
        mPassphraseAgain = passphrase;
    }

    @Override
    public boolean isModeSymmetric() {
        return PAGER_MODE_SYMMETRIC == mCurrentMode;
    }

    @Override
    public long getSignatureKey() {
        return mSigningKeyId;
    }

    @Override
    public long[] getEncryptionKeys() {
        return mEncryptionKeyIds;
    }

    @Override
    public String[] getEncryptionUsers() {
        return mEncryptionUserIds;
    }

    @Override
    public String getPassphrase() {
        return mPassphrase;
    }

    @Override
    public String getPassphraseAgain() {
        return mPassphraseAgain;
    }

    @Override
    public boolean isUseArmor() {
        return mUseArmor;
    }

    @Override
    public boolean isDeleteAfterEncrypt() {
        return mDeleteAfterEncrypt;
    }

    private void initView() {
        mViewPagerMode = (ViewPager) findViewById(R.id.encrypt_pager_mode);
        //mPagerTabStripMode = (PagerTabStrip) findViewById(R.id.encrypt_pager_tab_strip_mode);
        mViewPagerContent = (ViewPager) findViewById(R.id.encrypt_pager_content);
        mPagerTabStripContent = (PagerTabStrip) findViewById(R.id.encrypt_pager_tab_strip_content);

        mTabsAdapterMode = new PagerTabStripAdapter(this);
        mViewPagerMode.setAdapter(mTabsAdapterMode);
        mTabsAdapterContent = new PagerTabStripAdapter(this);
        mViewPagerContent.setAdapter(mTabsAdapterContent);
    }

    @Override
    public void onCreate(Bundle savedInstanceState) {
        super.onCreate(savedInstanceState);

        setContentView(R.layout.encrypt_activity);

        initView();

        // if called with an intent action, do not init drawer navigation
        if (ACTION_ENCRYPT.equals(getIntent().getAction())) {
            // TODO: back button to key?
        } else {
            setupDrawerNavigation(savedInstanceState);
        }

        // Handle intent actions
        handleActions(getIntent());

        mTabsAdapterMode.addTab(EncryptAsymmetricFragment.class,
                mAsymmetricFragmentBundle, getString(R.string.label_asymmetric));
        mTabsAdapterMode.addTab(EncryptSymmetricFragment.class,
                mSymmetricFragmentBundle, getString(R.string.label_symmetric));
        mViewPagerMode.setCurrentItem(mSwitchToMode);

        mTabsAdapterContent.addTab(EncryptMessageFragment.class,
                mMessageFragmentBundle, getString(R.string.label_message));
        mTabsAdapterContent.addTab(EncryptFileFragment.class,
                mFileFragmentBundle, getString(R.string.label_file));
        mViewPagerContent.setCurrentItem(mSwitchToContent);

        mUseArmor = Preferences.getPreferences(this).getDefaultAsciiArmor();
    }

    @Override
    public boolean onCreateOptionsMenu(Menu menu) {
        getMenuInflater().inflate(R.menu.encrypt_activity, menu);
        menu.findItem(R.id.check_use_armor).setChecked(mUseArmor);
        return super.onCreateOptionsMenu(menu);
    }

    @Override
    public boolean onOptionsItemSelected(MenuItem item) {
        if (item.isCheckable()) {
            item.setChecked(!item.isChecked());
        }
        switch (item.getItemId()) {
            case R.id.check_use_symmetric:
                mSwitchToMode = item.isChecked() ? PAGER_MODE_SYMMETRIC : PAGER_MODE_ASYMMETRIC;
                mViewPagerMode.setCurrentItem(mSwitchToMode);
                break;
            case R.id.check_use_armor:
                mUseArmor = item.isChecked();
                break;
            case R.id.check_delete_after_encrypt:
                mDeleteAfterEncrypt = item.isChecked();
                break;
            default:
                return super.onOptionsItemSelected(item);
        }
        return true;
    }

    /**
     * Handles all actions with this intent
     *
     * @param intent
     */
    private void handleActions(Intent intent) {
        String action = intent.getAction();
        Bundle extras = intent.getExtras();
        String type = intent.getType();
        ArrayList<Uri> uris = new ArrayList<Uri>();

        if (extras == null) {
            extras = new Bundle();
        }

        if (intent.getData() != null) {
            uris.add(intent.getData());
        }

        /*
         * Android's Action
         */
        if (Intent.ACTION_SEND.equals(action) && type != null) {
            // When sending to APG Encrypt via share menu
            if ("text/plain".equals(type)) {
                // Plain text
                String sharedText = intent.getStringExtra(Intent.EXTRA_TEXT);
                if (sharedText != null) {
                    // handle like normal text encryption, override action and extras to later
                    // executeServiceMethod ACTION_ENCRYPT in main actions
                    extras.putString(EXTRA_TEXT, sharedText);
                    extras.putBoolean(EXTRA_ASCII_ARMOR, true);
                    action = ACTION_ENCRYPT;
                }
            } else {
                // Files via content provider, override uri and action
                uris.clear();
                uris.add(intent.<Uri>getParcelableExtra(Intent.EXTRA_STREAM));
                action = ACTION_ENCRYPT;
            }
        }

        if (Intent.ACTION_SEND_MULTIPLE.equals(action) && type != null) {
            uris = intent.getParcelableArrayListExtra(Intent.EXTRA_STREAM);
            action = ACTION_ENCRYPT;
        }

        if (extras.containsKey(EXTRA_ASCII_ARMOR)) {
            mUseArmor = extras.getBoolean(EXTRA_ASCII_ARMOR, true);
        }

        String textData = extras.getString(EXTRA_TEXT);

        long signatureKeyId = extras.getLong(EXTRA_SIGNATURE_KEY_ID);
        long[] encryptionKeyIds = extras.getLongArray(EXTRA_ENCRYPTION_KEY_IDS);

        // preselect keys given by intent
        mAsymmetricFragmentBundle.putLongArray(EncryptAsymmetricFragment.ARG_ENCRYPTION_KEY_IDS,
                encryptionKeyIds);
        mAsymmetricFragmentBundle.putLong(EncryptAsymmetricFragment.ARG_SIGNATURE_KEY_ID,
                signatureKeyId);
        mSwitchToMode = PAGER_MODE_ASYMMETRIC;

        /**
         * Main Actions
         */
        if (ACTION_ENCRYPT.equals(action) && textData != null) {
            // encrypt text based on given extra
            mMessageFragmentBundle.putString(EncryptMessageFragment.ARG_TEXT, textData);
            mSwitchToContent = PAGER_CONTENT_MESSAGE;
        } else if (ACTION_ENCRYPT.equals(action) && uris != null && !uris.isEmpty()) {
            // encrypt file based on Uri
<<<<<<< HEAD
            mFileFragmentBundle.putParcelableArrayList(EncryptFileFragment.ARG_URIS, uris);
            mSwitchToContent = PAGER_CONTENT_FILE;
        } else {
=======

            // get file path from uri
            String path = FileHelper.getPath(this, uri);

            if (path != null) {
                mFileFragmentBundle.putString(EncryptFileFragment.ARG_FILENAME, path);
                mSwitchToContent = PAGER_CONTENT_FILE;
            } else {
                Log.e(Constants.TAG,
                        "Direct binary data without actual file in filesystem is not supported " +
                                "by Intents. Please use the Remote Service API!"
                );
                Toast.makeText(this, R.string.error_only_files_are_supported,
                        Toast.LENGTH_LONG).show();
                // end activity
                finish();
            }
        } else if (ACTION_ENCRYPT.equals(action)) {
>>>>>>> 3363507b
            Log.e(Constants.TAG,
                    "Include the extra 'text' or an Uri with setData() in your Intent!");
        }
    }

}<|MERGE_RESOLUTION|>--- conflicted
+++ resolved
@@ -296,30 +296,9 @@
             mSwitchToContent = PAGER_CONTENT_MESSAGE;
         } else if (ACTION_ENCRYPT.equals(action) && uris != null && !uris.isEmpty()) {
             // encrypt file based on Uri
-<<<<<<< HEAD
             mFileFragmentBundle.putParcelableArrayList(EncryptFileFragment.ARG_URIS, uris);
             mSwitchToContent = PAGER_CONTENT_FILE;
-        } else {
-=======
-
-            // get file path from uri
-            String path = FileHelper.getPath(this, uri);
-
-            if (path != null) {
-                mFileFragmentBundle.putString(EncryptFileFragment.ARG_FILENAME, path);
-                mSwitchToContent = PAGER_CONTENT_FILE;
-            } else {
-                Log.e(Constants.TAG,
-                        "Direct binary data without actual file in filesystem is not supported " +
-                                "by Intents. Please use the Remote Service API!"
-                );
-                Toast.makeText(this, R.string.error_only_files_are_supported,
-                        Toast.LENGTH_LONG).show();
-                // end activity
-                finish();
-            }
         } else if (ACTION_ENCRYPT.equals(action)) {
->>>>>>> 3363507b
             Log.e(Constants.TAG,
                     "Include the extra 'text' or an Uri with setData() in your Intent!");
         }
