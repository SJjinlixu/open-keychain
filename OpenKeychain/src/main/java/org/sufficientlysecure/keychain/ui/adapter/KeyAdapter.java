--- conflicted
+++ resolved
@@ -18,15 +18,12 @@
 package org.sufficientlysecure.keychain.ui.adapter;
 
 
-<<<<<<< HEAD
 import java.io.Serializable;
 import java.util.ArrayList;
 import java.util.Arrays;
 import java.util.Date;
 import java.util.List;
-=======
 import java.util.Date;
->>>>>>> 5b75b542
 
 import android.content.Context;
 import android.database.Cursor;
@@ -201,12 +198,8 @@
                                     | DateUtils.FORMAT_SHOW_YEAR
                                     | DateUtils.FORMAT_ABBREV_MONTH);
                     mCreationDate.setText(context.getString(R.string.label_key_created,
-<<<<<<< HEAD
                             dateTime));
                     mCreationDate.setTextColor(textColor);
-=======
-                                dateTime));
->>>>>>> 5b75b542
                     mCreationDate.setVisibility(View.VISIBLE);
                 } else {
                     mCreationDate.setVisibility(View.GONE);
