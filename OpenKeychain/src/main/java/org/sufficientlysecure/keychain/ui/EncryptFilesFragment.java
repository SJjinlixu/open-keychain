/*
 * Copyright (C) 2014-2015 Dominik Schürmann <dominik@dominikschuermann.de>
 *
 * This program is free software: you can redistribute it and/or modify
 * it under the terms of the GNU General Public License as published by
 * the Free Software Foundation, either version 3 of the License, or
 * (at your option) any later version.
 *
 * This program is distributed in the hope that it will be useful,
 * but WITHOUT ANY WARRANTY; without even the implied warranty of
 * MERCHANTABILITY or FITNESS FOR A PARTICULAR PURPOSE.  See the
 * GNU General Public License for more details.
 *
 * You should have received a copy of the GNU General Public License
 * along with this program.  If not, see <http://www.gnu.org/licenses/>.
 */

package org.sufficientlysecure.keychain.ui;

import android.app.Activity;
import android.app.ProgressDialog;
import android.content.Intent;
import android.graphics.Bitmap;
import android.graphics.Point;
import android.net.Uri;
import android.os.Build;
import android.os.Bundle;
import android.os.Message;
import android.os.Messenger;
import android.support.v7.widget.DefaultItemAnimator;
import android.support.v7.widget.LinearLayoutManager;
import android.support.v7.widget.RecyclerView;
import android.view.LayoutInflater;
import android.view.Menu;
import android.view.MenuInflater;
import android.view.MenuItem;
import android.view.View;
import android.view.ViewGroup;
import android.widget.Button;
import android.widget.ImageView;
import android.widget.TextView;

import org.spongycastle.bcpg.CompressionAlgorithmTags;
import org.sufficientlysecure.keychain.Constants;
import org.sufficientlysecure.keychain.R;
import org.sufficientlysecure.keychain.operations.results.SignEncryptResult;
import org.sufficientlysecure.keychain.pgp.KeyRing;
import org.sufficientlysecure.keychain.pgp.PgpConstants;
import org.sufficientlysecure.keychain.pgp.SignEncryptParcel;
import org.sufficientlysecure.keychain.provider.TemporaryStorageProvider;
import org.sufficientlysecure.keychain.service.KeychainIntentService;
import org.sufficientlysecure.keychain.service.ServiceProgressHandler;
import org.sufficientlysecure.keychain.service.input.CryptoInputParcel;
import org.sufficientlysecure.keychain.ui.adapter.SpacesItemDecoration;
import org.sufficientlysecure.keychain.ui.dialog.DeleteFileDialogFragment;
import org.sufficientlysecure.keychain.ui.dialog.ProgressDialogFragment;
import org.sufficientlysecure.keychain.ui.util.FormattingUtils;
import org.sufficientlysecure.keychain.ui.util.Notify;
import org.sufficientlysecure.keychain.util.FileHelper;
import org.sufficientlysecure.keychain.util.Log;
import org.sufficientlysecure.keychain.util.Passphrase;
import org.sufficientlysecure.keychain.util.ShareHelper;

import java.io.File;
import java.util.ArrayList;
import java.util.HashSet;
import java.util.List;
import java.util.Set;

public class EncryptFilesFragment extends CryptoOperationFragment {

    public interface IMode {
        public void onModeChanged(boolean symmetric);
    }

    public static final String ARG_USE_ASCII_ARMOR = "use_ascii_armor";
    public static final String ARG_URIS = "uris";

    private static final int REQUEST_CODE_INPUT = 0x00007003;
    private static final int REQUEST_CODE_OUTPUT = 0x00007007;

    private IMode mModeInterface;

    private boolean mSymmetricMode = false;
    private boolean mUseArmor = false;
    private boolean mUseCompression = true;
    private boolean mDeleteAfterEncrypt = false;
    private boolean mShareAfterEncrypt = false;
    private boolean mEncryptFilenames = true;
    private boolean mHiddenRecipients = false;

    private long mEncryptionKeyIds[] = null;
    private String mEncryptionUserIds[] = null;
    private long mSigningKeyId = Constants.key.none;
    private Passphrase mPassphrase = new Passphrase();

<<<<<<< HEAD
    private ArrayList<Uri> mInputUris = new ArrayList<>();
=======
>>>>>>> d67b546e
    private ArrayList<Uri> mOutputUris = new ArrayList<>();

    private RecyclerView mSelectedFiles;

    ArrayList<FilesAdapter.ViewModel> mFilesModels;
    FilesAdapter mFilesAdapter;

    /**
     * Creates new instance of this fragment
     */
    public static EncryptFilesFragment newInstance(ArrayList<Uri> uris, boolean useArmor) {
        EncryptFilesFragment frag = new EncryptFilesFragment();

        Bundle args = new Bundle();
        args.putBoolean(ARG_USE_ASCII_ARMOR, useArmor);
        args.putParcelableArrayList(ARG_URIS, uris);
        frag.setArguments(args);

        return frag;
    }

    public void setEncryptionKeyIds(long[] encryptionKeyIds) {
        mEncryptionKeyIds = encryptionKeyIds;
    }

    public void setEncryptionUserIds(String[] encryptionUserIds) {
        mEncryptionUserIds = encryptionUserIds;
    }

    public void setSigningKeyId(long signingKeyId) {
        mSigningKeyId = signingKeyId;
    }

    public void setPassphrase(Passphrase passphrase) {
        mPassphrase = passphrase;
    }

    @Override
    public void onAttach(Activity activity) {
        super.onAttach(activity);
        try {
            mModeInterface = (IMode) activity;
        } catch (ClassCastException e) {
            throw new ClassCastException(activity + " must be IMode");
        }
    }

    /**
     * Inflate the layout for this fragment
     */
    @Override
    public View onCreateView(LayoutInflater inflater, ViewGroup container, Bundle savedInstanceState) {
        View view = inflater.inflate(R.layout.encrypt_files_fragment, container, false);
        mSelectedFiles = (RecyclerView) view.findViewById(R.id.selected_files_list);

        mSelectedFiles.addItemDecoration(new SpacesItemDecoration(
                FormattingUtils.dpToPx(getActivity(), 4)));
        mSelectedFiles.setHasFixedSize(true);
        mSelectedFiles.setLayoutManager(new LinearLayoutManager(getActivity()));
        mSelectedFiles.setItemAnimator(new DefaultItemAnimator());

        mFilesModels = new ArrayList<>();
        mFilesAdapter = new FilesAdapter(getActivity(), mFilesModels, new View.OnClickListener() {
            @Override
            public void onClick(View v) {
                addInputUri();
            }
        });

        ArrayList<Uri> inputUris = getArguments().getParcelableArrayList(ARG_URIS);
        if (inputUris != null) {
            mFilesAdapter.addAll(inputUris);
        }
        mUseArmor = getArguments().getBoolean(ARG_USE_ASCII_ARMOR);
        mSelectedFiles.setAdapter(mFilesAdapter);

        return view;
    }

    @Override
    public void onCreate(Bundle savedInstanceState) {
        super.onCreate(savedInstanceState);
        setHasOptionsMenu(true);
    }

    private void addInputUri() {
        if (Build.VERSION.SDK_INT >= Build.VERSION_CODES.KITKAT) {
            FileHelper.openDocument(EncryptFilesFragment.this, "*/*", true, REQUEST_CODE_INPUT);
        } else {
            FileHelper.openFile(EncryptFilesFragment.this, mFilesModels.isEmpty() ?
                            null : mFilesModels.get(mFilesModels.size() - 1).inputUri,
                    "*/*", REQUEST_CODE_INPUT);
        }
    }

    private void addInputUri(Uri inputUri) {
        if (inputUri == null) {
            return;
        }

        if (mFilesAdapter.getAsArrayList().contains(inputUri)) {
            Notify.create(getActivity(),
                    getActivity().getString(R.string.error_file_added_already, FileHelper.getFilename(getActivity(), inputUri)),
                    Notify.Style.ERROR).show();
            return;
        }

        mFilesAdapter.add(inputUri);
        mSelectedFiles.requestFocus();
    }

    private void showOutputFileDialog() {
        if (mFilesModels.size() > 1 || mFilesModels.isEmpty()) {
            throw new IllegalStateException();
        }
        FilesAdapter.ViewModel model = mFilesModels.get(0);
        String targetName =
                (mEncryptFilenames ? "1" : FileHelper.getFilename(getActivity(), model.inputUri))
                        + (mUseArmor ? Constants.FILE_EXTENSION_ASC : Constants.FILE_EXTENSION_PGP_MAIN);
        if (Build.VERSION.SDK_INT < Build.VERSION_CODES.KITKAT) {
            File file = new File(model.inputUri.getPath());
            File parentDir = file.exists() ? file.getParentFile() : Constants.Path.APP_DIR;
            File targetFile = new File(parentDir, targetName);
            FileHelper.saveFile(this, getString(R.string.title_encrypt_to_file),
                    getString(R.string.specify_file_to_encrypt_to), targetFile, REQUEST_CODE_OUTPUT);
        } else {
            FileHelper.saveDocument(this, "*/*", targetName, REQUEST_CODE_OUTPUT);
        }
    }

    private void encryptClicked(boolean share) {
        if (mFilesModels.isEmpty()) {
            Notify.create(getActivity(), R.string.error_no_file_selected,
                    Notify.Style.ERROR).show();
            return;
        }
        if (share) {
            mOutputUris.clear();
            int filenameCounter = 1;
            for (FilesAdapter.ViewModel model : mFilesModels) {
                String targetName =
                        (mEncryptFilenames ? String.valueOf(filenameCounter) : FileHelper.getFilename(getActivity(), model.inputUri))
                                + (mUseArmor ? Constants.FILE_EXTENSION_ASC : Constants.FILE_EXTENSION_PGP_MAIN);
                mOutputUris.add(TemporaryStorageProvider.createFile(getActivity(), targetName));
                filenameCounter++;
            }
            startEncrypt(true);
        } else {
            if (mFilesModels.size() > 1) {
                Notify.create(getActivity(), R.string.error_multi_not_supported,
                        Notify.Style.ERROR).show();
                return;
            }
            showOutputFileDialog();
        }
    }

    public void addFile(Intent data) {
        if (Build.VERSION.SDK_INT < Build.VERSION_CODES.KITKAT) {
            addInputUri(data.getData());
        } else {
            if (data.getClipData() != null && data.getClipData().getItemCount() > 0) {
                for (int i = 0; i < data.getClipData().getItemCount(); i++) {
                    Uri uri = data.getClipData().getItemAt(i).getUri();
                    if (uri != null) {
                        addInputUri(uri);
                    }
                }
            } else {
                // fallback, try old method to get single uri
                addInputUri(data.getData());
            }
        }
    }

    @Override
    public void onCreateOptionsMenu(Menu menu, MenuInflater inflater) {
        super.onCreateOptionsMenu(menu, inflater);
        inflater.inflate(R.menu.encrypt_file_fragment, menu);
    }

    @Override
    public boolean onOptionsItemSelected(MenuItem item) {
        if (item.isCheckable()) {
            item.setChecked(!item.isChecked());
        }
        switch (item.getItemId()) {
            case R.id.encrypt_save: {
                encryptClicked(false);
                break;
            }
            case R.id.encrypt_share: {
                encryptClicked(true);
                break;
            }
            case R.id.check_use_symmetric: {
                mSymmetricMode = item.isChecked();
                mModeInterface.onModeChanged(mSymmetricMode);
                break;
            }
            case R.id.check_use_armor: {
                mUseArmor = item.isChecked();
                break;
            }
            case R.id.check_delete_after_encrypt: {
                mDeleteAfterEncrypt = item.isChecked();
                break;
            }
            case R.id.check_enable_compression: {
                mUseCompression = item.isChecked();
                break;
            }
            case R.id.check_encrypt_filenames: {
                mEncryptFilenames = item.isChecked();
                break;
            }
//            case R.id.check_hidden_recipients: {
//                mHiddenRecipients = item.isChecked();
//                notifyUpdate();
//                break;
//            }
            default: {
                return super.onOptionsItemSelected(item);
            }
        }
        return true;
    }

    protected boolean inputIsValid() {
        // file checks

        if (mFilesModels.isEmpty()) {
            Notify.create(getActivity(), R.string.no_file_selected, Notify.Style.ERROR)
                    .show();
            return false;
        } else if (mFilesModels.size() > 1 && !mShareAfterEncrypt) {
            Log.e(Constants.TAG, "Aborting: mInputUris.size() > 1 && !mShareAfterEncrypt");
            // This should be impossible...
            return false;
        } else if (mFilesModels.size() != mOutputUris.size()) {
            Log.e(Constants.TAG, "Aborting: mInputUris.size() != mOutputUris.size()");
            // This as well
            return false;
        }

        if (mSymmetricMode) {
            // symmetric encryption checks

            if (mPassphrase == null) {
                Notify.create(getActivity(), R.string.passphrases_do_not_match, Notify.Style.ERROR)
                        .show();
                return false;
            }
            if (mPassphrase.isEmpty()) {
                Notify.create(getActivity(), R.string.passphrase_must_not_be_empty, Notify.Style.ERROR)
                        .show();
                return false;
            }

        } else {
            // asymmetric encryption checks

            boolean gotEncryptionKeys = (mEncryptionKeyIds != null
                    && mEncryptionKeyIds.length > 0);

            // Files must be encrypted, only text can be signed-only right now
            if (!gotEncryptionKeys) {
                Notify.create(getActivity(), R.string.select_encryption_key, Notify.Style.ERROR)
                        .show();
                return false;
            }
        }
        return true;
    }

    public void onEncryptSuccess(final SignEncryptResult result) {
        if (mDeleteAfterEncrypt) {
            DeleteFileDialogFragment deleteFileDialog =
                    DeleteFileDialogFragment.newInstance(mFilesAdapter.getAsArrayList());
            deleteFileDialog.setOnDeletedListener(new DeleteFileDialogFragment.OnDeletedListener() {

                @Override
                public void onDeleted() {
                    if (mShareAfterEncrypt) {
                        // Share encrypted message/file
                        startActivity(sendWithChooserExcludingEncrypt());
                    } else {
                        // Save encrypted file
                        result.createNotify(getActivity()).show();
                    }
                }

            });
            deleteFileDialog.show(getActivity().getSupportFragmentManager(), "deleteDialog");

            mFilesModels.clear();
        } else {
            if (mShareAfterEncrypt) {
                // Share encrypted message/file
                startActivity(sendWithChooserExcludingEncrypt());
            } else {
                // Save encrypted file
                result.createNotify(getActivity()).show();
            }
        }
    }

    protected SignEncryptParcel createEncryptBundle() {
        // fill values for this action
        SignEncryptParcel data = new SignEncryptParcel();

        data.addInputUris(mFilesAdapter.getAsArrayList());
        data.addOutputUris(mOutputUris);

        if (mUseCompression) {
            data.setCompressionId(PgpConstants.sPreferredCompressionAlgorithms.get(0));
        } else {
            data.setCompressionId(CompressionAlgorithmTags.UNCOMPRESSED);
        }
        data.setHiddenRecipients(mHiddenRecipients);
        data.setEnableAsciiArmorOutput(mUseArmor);
        data.setSymmetricEncryptionAlgorithm(PgpConstants.OpenKeychainSymmetricKeyAlgorithmTags.USE_PREFERRED);
        data.setSignatureHashAlgorithm(PgpConstants.OpenKeychainSymmetricKeyAlgorithmTags.USE_PREFERRED);

        if (mSymmetricMode) {
            Log.d(Constants.TAG, "Symmetric encryption enabled!");
            Passphrase passphrase = mPassphrase;
            if (passphrase.isEmpty()) {
                passphrase = null;
            }
            data.setSymmetricPassphrase(passphrase);
        } else {
            data.setEncryptionMasterKeyIds(mEncryptionKeyIds);
            data.setSignatureMasterKeyId(mSigningKeyId);
//            data.setSignaturePassphrase(mSigningKeyPassphrase);
        }
        return data;
    }

    /**
     * Create Intent Chooser but exclude OK's EncryptActivity.
     */
    private Intent sendWithChooserExcludingEncrypt() {
        Intent prototype = createSendIntent();
        String title = getString(R.string.title_share_file);

        // we don't want to encrypt the encrypted, no inception ;)
        String[] blacklist = new String[]{
                Constants.PACKAGE_NAME + ".ui.EncryptFileActivity",
                "org.thialfihar.android.apg.ui.EncryptActivity"
        };

        return new ShareHelper(getActivity()).createChooserExcluding(prototype, title, blacklist);
    }

    private Intent createSendIntent() {
        Intent sendIntent;
        // file
        if (mOutputUris.size() == 1) {
            sendIntent = new Intent(Intent.ACTION_SEND);
            sendIntent.putExtra(Intent.EXTRA_STREAM, mOutputUris.get(0));
        } else {
            sendIntent = new Intent(Intent.ACTION_SEND_MULTIPLE);
            sendIntent.putExtra(Intent.EXTRA_STREAM, mOutputUris);
        }
        sendIntent.setType(Constants.ENCRYPTED_FILES_MIME);

        if (!mSymmetricMode && mEncryptionUserIds != null) {
            Set<String> users = new HashSet<>();
            for (String user : mEncryptionUserIds) {
                KeyRing.UserId userId = KeyRing.splitUserId(user);
                if (userId.email != null) {
                    users.add(userId.email);
                }
            }
            sendIntent.putExtra(Intent.EXTRA_EMAIL, users.toArray(new String[users.size()]));
        }
        return sendIntent;
    }

    public void startEncrypt(boolean share) {
        mShareAfterEncrypt = share;
        cryptoOperation();
    }

    @Override
    protected void cryptoOperation(CryptoInputParcel cryptoInput) {

        if (!inputIsValid()) {
            // Notify was created by inputIsValid.
            Log.d(Constants.TAG, "Input not valid!");
            return;
        }
        Log.d(Constants.TAG, "Input valid!");

        // Send all information needed to service to edit key in other thread
        Intent intent = new Intent(getActivity(), KeychainIntentService.class);
        intent.setAction(KeychainIntentService.ACTION_SIGN_ENCRYPT);

        final SignEncryptParcel input = createEncryptBundle();

        Bundle data = new Bundle();
        data.putParcelable(KeychainIntentService.SIGN_ENCRYPT_PARCEL, input);
        data.putParcelable(KeychainIntentService.EXTRA_CRYPTO_INPUT, cryptoInput);
        intent.putExtra(KeychainIntentService.EXTRA_DATA, data);

        // Message is received after encrypting is done in KeychainIntentService
        ServiceProgressHandler serviceHandler = new ServiceProgressHandler(
                getActivity(),
                getString(R.string.progress_encrypting),
                ProgressDialog.STYLE_HORIZONTAL,
                true,
                ProgressDialogFragment.ServiceType.KEYCHAIN_INTENT) {
            public void handleMessage(Message message) {
                // handle messages by standard KeychainIntentServiceHandler first
                super.handleMessage(message);

                // handle pending messages
                if (handlePendingMessage(message)) {
                    return;
                }

                if (message.arg1 == MessageStatus.OKAY.ordinal()) {
                    SignEncryptResult result =
                            message.getData().getParcelable(SignEncryptResult.EXTRA_RESULT);
                    if (result.success()) {
                        onEncryptSuccess(result);
                    } else {
                        result.createNotify(getActivity()).show();
                    }
                }
            }
        };
        // Create a new Messenger for the communication back
        Messenger messenger = new Messenger(serviceHandler);
        intent.putExtra(KeychainIntentService.EXTRA_MESSENGER, messenger);

        // show progress dialog
        serviceHandler.showProgressDialog(getActivity());

        // start service with intent
        getActivity().startService(intent);
    }

    @Override
    public void onActivityResult(int requestCode, int resultCode, Intent data) {
        switch (requestCode) {
            case REQUEST_CODE_INPUT: {
                if (resultCode == Activity.RESULT_OK && data != null) {
                    addFile(data);
                }
                return;
            }
            case REQUEST_CODE_OUTPUT: {
                // This happens after output file was selected, so start our operation
                if (resultCode == Activity.RESULT_OK && data != null) {
                    mOutputUris.clear();
                    mOutputUris.add(data.getData());
                    startEncrypt(false);
                }
                return;
            }

            default: {
                super.onActivityResult(requestCode, resultCode, data);

                break;
            }
        }
    }

    public static class FilesAdapter extends RecyclerView.Adapter<RecyclerView.ViewHolder> {
        private Activity mActivity;
        private List<ViewModel> mDataset;
        private View.OnClickListener mFooterOnClickListener;
        private static final int TYPE_FOOTER = 0;
        private static final int TYPE_ITEM = 1;

        public static class ViewModel {
            Uri inputUri;
            Bitmap thumbnail;
            String filename;
            long fileSize;

            ViewModel(Uri inputUri, Bitmap thumbnail, String filename, long fileSize) {
                this.inputUri = inputUri;
                this.thumbnail = thumbnail;
                this.filename = filename;
                this.fileSize = fileSize;
            }

            @Override
            public String toString() {
                return inputUri.toString();
            }
        }

        // Provide a reference to the views for each data item
        // Complex data items may need more than one view per item, and
        // you provide access to all the views for a data item in a view holder
        class ViewHolder extends RecyclerView.ViewHolder {
            public TextView filename;
            public TextView fileSize;
            public View removeButton;
            public ImageView thumbnail;

            public ViewHolder(View itemView) {
                super(itemView);
                filename = (TextView) itemView.findViewById(R.id.filename);
                fileSize = (TextView) itemView.findViewById(R.id.filesize);
                removeButton = itemView.findViewById(R.id.action_remove_file_from_list);
                thumbnail = (ImageView) itemView.findViewById(R.id.thumbnail);
            }
        }

        class FooterHolder extends RecyclerView.ViewHolder {
            public Button mAddButton;

            public FooterHolder(View itemView) {
                super(itemView);
                mAddButton = (Button) itemView.findViewById(R.id.file_list_entry_add);
            }
        }

        // Provide a suitable constructor (depends on the kind of dataset)
        public FilesAdapter(Activity activity, List<ViewModel> myDataset, View.OnClickListener onFooterClickListener) {
            mActivity = activity;
            mDataset = myDataset;
            mFooterOnClickListener = onFooterClickListener;
        }

        // Create new views (invoked by the layout manager)
        @Override
        public RecyclerView.ViewHolder onCreateViewHolder(ViewGroup parent, int viewType) {
            if (viewType == TYPE_FOOTER) {
                View v = LayoutInflater.from(parent.getContext())
                        .inflate(R.layout.file_list_entry_add, parent, false);
                return new FooterHolder(v);
            } else {
                //inflate your layout and pass it to view holder
                View v = LayoutInflater.from(parent.getContext())
                        .inflate(R.layout.file_list_entry, parent, false);
                return new ViewHolder(v);
            }
        }

        // Replace the contents of a view (invoked by the layout manager)
        @Override
        public void onBindViewHolder(RecyclerView.ViewHolder holder, final int position) {
            if (holder instanceof FooterHolder) {
                FooterHolder thisHolder = (FooterHolder) holder;
                thisHolder.mAddButton.setOnClickListener(mFooterOnClickListener);
            } else if (holder instanceof ViewHolder) {
                ViewHolder thisHolder = (ViewHolder) holder;
                // - get element from your dataset at this position
                // - replace the contents of the view with that element
                final ViewModel model = mDataset.get(position);

                thisHolder.filename.setText(model.filename);
                if (model.fileSize == -1) {
                    thisHolder.fileSize.setText("");
                } else {
                    thisHolder.fileSize.setText(FileHelper.readableFileSize(model.fileSize));
                }
                thisHolder.removeButton.setOnClickListener(new View.OnClickListener() {
                    @Override
                    public void onClick(View v) {
                        remove(model);
                    }
                });
                if (model.thumbnail != null) {
                    thisHolder.thumbnail.setImageBitmap(model.thumbnail);
                } else {
                    thisHolder.thumbnail.setImageResource(R.drawable.ic_doc_generic_am);
                }
            }
        }

        // Return the size of your dataset (invoked by the layout manager)
        @Override
        public int getItemCount() {
            return mDataset.size() + 1;
        }

        @Override
        public int getItemViewType(int position) {
            if (isPositionFooter(position)) {
                return TYPE_FOOTER;
            } else {
                return TYPE_ITEM;
            }
        }

        private boolean isPositionFooter(int position) {
            return position == mDataset.size();
        }

        public void add(Uri inputUri) {
            mDataset.add(createModel(inputUri));
            notifyItemInserted(mDataset.size() - 1);
        }

        public void addAll(ArrayList<Uri> inputUris) {
            if (inputUris != null) {
                for (Uri inputUri : inputUris) {
                    mDataset.add(createModel(inputUri));
                }
            }
            // TODO: notifyItemInserted?
        }

        private ViewModel createModel(Uri inputUri) {
            int px = FormattingUtils.dpToPx(mActivity, 48);
            Bitmap thumbnail = FileHelper.getThumbnail(mActivity, inputUri, new Point(px, px));
            String filename = FileHelper.getFilename(mActivity, inputUri);
            long size = FileHelper.getFileSize(mActivity, inputUri);
            return new ViewModel(inputUri, thumbnail, filename, size);
        }

        public void remove(ViewModel model) {
            int position = mDataset.indexOf(model);
            mDataset.remove(position);
            notifyItemRemoved(position);
        }

        public ArrayList<Uri> getAsArrayList() {
            ArrayList<Uri> uris = new ArrayList<>();
            for (ViewModel model : mDataset) {
                uris.add(model.inputUri);
            }
            return uris;
        }

    }
}<|MERGE_RESOLUTION|>--- conflicted
+++ resolved
@@ -94,10 +94,6 @@
     private long mSigningKeyId = Constants.key.none;
     private Passphrase mPassphrase = new Passphrase();
 
-<<<<<<< HEAD
-    private ArrayList<Uri> mInputUris = new ArrayList<>();
-=======
->>>>>>> d67b546e
     private ArrayList<Uri> mOutputUris = new ArrayList<>();
 
     private RecyclerView mSelectedFiles;
