/*
 * Copyright (C) 2012-2013 Dominik Schürmann <dominik@dominikschuermann.de>
 *
 * This program is free software: you can redistribute it and/or modify
 * it under the terms of the GNU General Public License as published by
 * the Free Software Foundation, either version 3 of the License, or
 * (at your option) any later version.
 *
 * This program is distributed in the hope that it will be useful,
 * but WITHOUT ANY WARRANTY; without even the implied warranty of
 * MERCHANTABILITY or FITNESS FOR A PARTICULAR PURPOSE.  See the
 * GNU General Public License for more details.
 *
 * You should have received a copy of the GNU General Public License
 * along with this program.  If not, see <http://www.gnu.org/licenses/>.
 */

package org.sufficientlysecure.keychain.ui.dialog;

import android.annotation.TargetApi;
import android.app.Dialog;
import android.os.Build;
import android.os.Bundle;
import android.support.v4.app.DialogFragment;
import android.support.v4.app.FragmentActivity;
import android.support.v7.app.AlertDialog;
import android.text.Editable;
import android.text.TextWatcher;
import android.view.LayoutInflater;
import android.view.View;
import android.view.inputmethod.InputMethodManager;
import android.widget.AdapterView;
import android.widget.ArrayAdapter;
import android.widget.Button;
import android.widget.CheckBox;
import android.widget.CompoundButton;
import android.widget.DatePicker;
import android.widget.EditText;
import android.widget.Spinner;
import android.widget.TableRow;
import android.widget.TextView;
import android.widget.Toast;

import org.spongycastle.bcpg.sig.KeyFlags;
import org.sufficientlysecure.keychain.R;
import org.sufficientlysecure.keychain.service.SaveKeyringParcel;
import org.sufficientlysecure.keychain.service.SaveKeyringParcel.Algorithm;
import org.sufficientlysecure.keychain.service.SaveKeyringParcel.Curve;
import org.sufficientlysecure.keychain.util.Choice;

import java.util.ArrayList;
import java.util.Arrays;
import java.util.Calendar;
import java.util.TimeZone;

public class AddSubkeyDialogFragment extends DialogFragment {

    public interface OnAlgorithmSelectedListener {
        public void onAlgorithmSelected(SaveKeyringParcel.SubkeyAdd newSubkey);
    }

    private static final String ARG_WILL_BE_MASTER_KEY = "will_be_master_key";

    private OnAlgorithmSelectedListener mAlgorithmSelectedListener;

    private CheckBox mNoExpiryCheckBox;
    private TableRow mExpiryRow;
    private DatePicker mExpiryDatePicker;
    private Spinner mAlgorithmSpinner;
    private View mKeySizeRow;
    private Spinner mKeySizeSpinner;
    private View mCurveRow;
    private Spinner mCurveSpinner;
    private TextView mCustomKeyTextView;
    private EditText mCustomKeyEditText;
    private TextView mCustomKeyInfoTextView;
    private CheckBox mFlagCertify;
    private CheckBox mFlagSign;
    private CheckBox mFlagEncrypt;
    private CheckBox mFlagAuthenticate;

    private boolean mWillBeMasterKey;

    public void setOnAlgorithmSelectedListener(OnAlgorithmSelectedListener listener) {
        mAlgorithmSelectedListener = listener;
    }

    public static AddSubkeyDialogFragment newInstance(boolean willBeMasterKey) {
        AddSubkeyDialogFragment frag = new AddSubkeyDialogFragment();
        Bundle args = new Bundle();

        args.putBoolean(ARG_WILL_BE_MASTER_KEY, willBeMasterKey);

        frag.setArguments(args);

        return frag;
    }

    @Override
    public Dialog onCreateDialog(Bundle savedInstanceState) {
        final FragmentActivity context = getActivity();
        final LayoutInflater mInflater;

        mWillBeMasterKey = getArguments().getBoolean(ARG_WILL_BE_MASTER_KEY);
        mInflater = context.getLayoutInflater();

        CustomAlertDialogBuilder dialog = new CustomAlertDialogBuilder(context);

        View view = mInflater.inflate(R.layout.add_subkey_dialog, null);
        dialog.setView(view);
        dialog.setTitle(R.string.title_add_subkey);

        mNoExpiryCheckBox = (CheckBox) view.findViewById(R.id.add_subkey_no_expiry);
        mExpiryRow = (TableRow) view.findViewById(R.id.add_subkey_expiry_row);
        mExpiryDatePicker = (DatePicker) view.findViewById(R.id.add_subkey_expiry_date_picker);
        mAlgorithmSpinner = (Spinner) view.findViewById(R.id.add_subkey_algorithm);
        mKeySizeSpinner = (Spinner) view.findViewById(R.id.add_subkey_size);
        mCurveSpinner = (Spinner) view.findViewById(R.id.add_subkey_curve);
        mKeySizeRow = view.findViewById(R.id.add_subkey_row_size);
        mCurveRow = view.findViewById(R.id.add_subkey_row_curve);
        mCustomKeyTextView = (TextView) view.findViewById(R.id.add_subkey_custom_key_size_label);
        mCustomKeyEditText = (EditText) view.findViewById(R.id.add_subkey_custom_key_size_input);
        mCustomKeyInfoTextView = (TextView) view.findViewById(R.id.add_subkey_custom_key_size_info);
        mFlagCertify = (CheckBox) view.findViewById(R.id.add_subkey_flag_certify);
        mFlagSign = (CheckBox) view.findViewById(R.id.add_subkey_flag_sign);
        mFlagEncrypt = (CheckBox) view.findViewById(R.id.add_subkey_flag_encrypt);
        mFlagAuthenticate = (CheckBox) view.findViewById(R.id.add_subkey_flag_authenticate);

        mNoExpiryCheckBox.setOnCheckedChangeListener(new CompoundButton.OnCheckedChangeListener() {
            @Override
            public void onCheckedChanged(CompoundButton buttonView, boolean isChecked) {
                if (isChecked) {
                    mExpiryRow.setVisibility(View.GONE);
                } else {
                    mExpiryRow.setVisibility(View.VISIBLE);
                }
            }
        });

        // date picker works based on default time zone
        Calendar minDateCal = Calendar.getInstance(TimeZone.getDefault());
        minDateCal.add(Calendar.DAY_OF_YEAR, 1); // at least one day after creation (today)
        mExpiryDatePicker.setMinDate(minDateCal.getTime().getTime());

        {
            ArrayList<Choice<Algorithm>> choices = new ArrayList<>();
            choices.add(new Choice<>(Algorithm.DSA, getResources().getString(
                    R.string.dsa)));
            if (!mWillBeMasterKey) {
                choices.add(new Choice<>(Algorithm.ELGAMAL, getResources().getString(
                        R.string.elgamal)));
            }
            choices.add(new Choice<>(Algorithm.RSA, getResources().getString(
                    R.string.rsa)));
            choices.add(new Choice<>(Algorithm.ECDSA, getResources().getString(
                    R.string.ecdsa)));
            choices.add(new Choice<>(Algorithm.EDDSA, getResources().getString(
                    R.string.eddsa)));
            choices.add(new Choice<>(Algorithm.ECDH, getResources().getString(
                    R.string.ecdh)));
            ArrayAdapter<Choice<Algorithm>> adapter = new ArrayAdapter<>(context,
                    android.R.layout.simple_spinner_item, choices);
            adapter.setDropDownViewResource(android.R.layout.simple_spinner_dropdown_item);
            mAlgorithmSpinner.setAdapter(adapter);
            // make RSA the default
            for (int i = 0; i < choices.size(); ++i) {
                if (choices.get(i).getId() == Algorithm.RSA) {
                    mAlgorithmSpinner.setSelection(i);
                    break;
                }
            }
        }

        // dynamic ArrayAdapter must be created (instead of ArrayAdapter.getFromResource), because it's content may change
        ArrayAdapter<CharSequence> keySizeAdapter = new ArrayAdapter<>(context, android.R.layout.simple_spinner_item,
                new ArrayList<CharSequence>(Arrays.asList(getResources().getStringArray(R.array.rsa_key_size_spinner_values))));
        keySizeAdapter.setDropDownViewResource(android.R.layout.simple_spinner_dropdown_item);
        mKeySizeSpinner.setAdapter(keySizeAdapter);
        mKeySizeSpinner.setSelection(1); // Default to 4096 for the key length

        {
            ArrayList<Choice<Curve>> choices = new ArrayList<>();

            choices.add(new Choice<>(Curve.NIST_P256, getResources().getString(
                    R.string.key_curve_nist_p256)));
            choices.add(new Choice<>(Curve.NIST_P384, getResources().getString(
                    R.string.key_curve_nist_p384)));
            choices.add(new Choice<>(Curve.NIST_P521, getResources().getString(
                    R.string.key_curve_nist_p521)));

            /* @see SaveKeyringParcel
            choices.add(new Choice<Curve>(Curve.BRAINPOOL_P256, getResources().getString(
                    R.string.key_curve_bp_p256)));
            choices.add(new Choice<Curve>(Curve.BRAINPOOL_P384, getResources().getString(
                    R.string.key_curve_bp_p384)));
            choices.add(new Choice<Curve>(Curve.BRAINPOOL_P512, getResources().getString(
                    R.string.key_curve_bp_p512)));
            */

            ArrayAdapter<Choice<Curve>> adapter = new ArrayAdapter<>(context,
                    android.R.layout.simple_spinner_item, choices);
            mCurveSpinner.setAdapter(adapter);
            // make NIST P-256 the default
            for (int i = 0; i < choices.size(); ++i) {
                if (choices.get(i).getId() == Curve.NIST_P256) {
                    mCurveSpinner.setSelection(i);
                    break;
                }
            }
        }

        dialog.setCancelable(true);

        // onClickListener are set in onStart() to override default dismiss behaviour
        dialog.setPositiveButton(android.R.string.ok, null);
        dialog.setNegativeButton(android.R.string.cancel, null);

        final AlertDialog alertDialog = dialog.show();

        mCustomKeyEditText.addTextChangedListener(new TextWatcher() {
            @Override
            public void beforeTextChanged(CharSequence s, int start, int count, int after) {
            }

            @Override
            public void onTextChanged(CharSequence s, int start, int before, int count) {
            }

            @Override
            public void afterTextChanged(Editable s) {
                setOkButtonAvailability(alertDialog);
            }
        });

        mKeySizeSpinner.setOnItemSelectedListener(new AdapterView.OnItemSelectedListener() {
            @Override
            public void onItemSelected(AdapterView<?> parent, View view, int position, long id) {
                setCustomKeyVisibility();
                setOkButtonAvailability(alertDialog);
            }

            @Override
            public void onNothingSelected(AdapterView<?> parent) {
            }
        });

        mAlgorithmSpinner.setOnItemSelectedListener(new AdapterView.OnItemSelectedListener() {
            @Override
            public void onItemSelected(AdapterView<?> parent, View view, int position, long id) {
                updateUiForAlgorithm(((Choice<Algorithm>) parent.getSelectedItem()).getId());

                setCustomKeyVisibility();
                setOkButtonAvailability(alertDialog);
            }

            @Override
            public void onNothingSelected(AdapterView<?> parent) {
            }
        });

        return alertDialog;
    }

    @Override
    public void onStart() {
        super.onStart();    //super.onStart() is where dialog.show() is actually called on the underlying dialog, so we have to do it after this point
        AlertDialog d = (AlertDialog) getDialog();
        if (d != null) {
            Button positiveButton = d.getButton(Dialog.BUTTON_POSITIVE);
            Button negativeButton = d.getButton(Dialog.BUTTON_NEGATIVE);
            positiveButton.setOnClickListener(new View.OnClickListener() {
                @Override
                public void onClick(View v) {
                    if (!mFlagCertify.isChecked() && !mFlagSign.isChecked()
                            && !mFlagEncrypt.isChecked() && !mFlagAuthenticate.isChecked()) {
                        Toast.makeText(getActivity(), R.string.edit_key_select_flag, Toast.LENGTH_LONG).show();
                        return;
                    }

                    Algorithm algorithm = ((Choice<Algorithm>) mAlgorithmSpinner.getSelectedItem()).getId();
                    Curve curve = null;
                    Integer keySize = null;
                    // For EC keys, add a curve
                    if (algorithm == Algorithm.EDDSA) {
                        curve = Curve.ED25519;
<<<<<<< HEAD
                    } if (algorithm == Algorithm.ECDH || algorithm == Algorithm.ECDSA) {
=======
                    } else if (algorithm == Algorithm.ECDH || algorithm == Algorithm.ECDSA) {
>>>>>>> a6524f29
                        curve = ((Choice<Curve>) mCurveSpinner.getSelectedItem()).getId();
                        // Otherwise, get a keysize
                    } else {
                        keySize = getProperKeyLength(algorithm, getSelectedKeyLength());
                    }

                    int flags = 0;
                    if (mFlagCertify.isChecked()) {
                        flags |= KeyFlags.CERTIFY_OTHER;
                    }
                    if (mFlagSign.isChecked()) {
                        flags |= KeyFlags.SIGN_DATA;
                    }
                    if (mFlagEncrypt.isChecked()) {
                        flags |= KeyFlags.ENCRYPT_COMMS | KeyFlags.ENCRYPT_STORAGE;
                    }
                    if (mFlagAuthenticate.isChecked()) {
                        flags |= KeyFlags.AUTHENTICATION;
                    }

                    long expiry;
                    if (mNoExpiryCheckBox.isChecked()) {
                        expiry = 0L;
                    } else {
                        Calendar selectedCal = Calendar.getInstance(TimeZone.getDefault());
                        //noinspection ResourceType
                        selectedCal.set(mExpiryDatePicker.getYear(),
                                mExpiryDatePicker.getMonth(), mExpiryDatePicker.getDayOfMonth());
                        // date picker uses default time zone, we need to convert to UTC
                        selectedCal.setTimeZone(TimeZone.getTimeZone("UTC"));

                        expiry = selectedCal.getTime().getTime() / 1000;
                    }

                    SaveKeyringParcel.SubkeyAdd newSubkey = new SaveKeyringParcel.SubkeyAdd(
                            algorithm, keySize, curve, flags, expiry
                    );
                    mAlgorithmSelectedListener.onAlgorithmSelected(newSubkey);

                    // finally, dismiss the dialogue
                    dismiss();
                }
            });
            negativeButton.setOnClickListener(new View.OnClickListener() {
                @Override
                public void onClick(View v) {
                    dismiss();
                }
            });
        }
    }

    private int getSelectedKeyLength() {
        final String selectedItemString = (String) mKeySizeSpinner.getSelectedItem();
        final String customLengthString = getResources().getString(R.string.key_size_custom);
        final boolean customSelected = customLengthString.equals(selectedItemString);
        String keyLengthString = customSelected ? mCustomKeyEditText.getText().toString() : selectedItemString;
        int keySize;
        try {
            keySize = Integer.parseInt(keyLengthString);
        } catch (NumberFormatException e) {
            keySize = 0;
        }
        return keySize;
    }

    /**
     * <h3>RSA</h3>
     * <p>for RSA algorithm, key length must be greater than 1024 (according to
     * <a href="https://github.com/open-keychain/open-keychain/issues/102">#102</a>). Possibility to generate keys bigger
     * than 8192 bits is currently disabled, because it's almost impossible to generate them on a mobile device (check
     * <a href="http://www.javamex.com/tutorials/cryptography/rsa_key_length.shtml">RSA key length plot</a> and
     * <a href="http://www.keylength.com/">Cryptographic Key Length Recommendation</a>). Also, key length must be a
     * multiplicity of 8.</p>
     * <h3>ElGamal</h3>
     * <p>For ElGamal algorithm, supported key lengths are 1536, 2048, 3072, 4096 or 8192 bits.</p>
     * <h3>DSA</h3>
     * <p>For DSA algorithm key length must be between 512 and 1024. Also, it must me dividable by 64.</p>
     *
     * @return correct key length, according to SpongyCastle specification. Returns <code>-1</code>, if key length is
     * inappropriate.
     */
    private int getProperKeyLength(Algorithm algorithm, int currentKeyLength) {
        final int[] elGamalSupportedLengths = {1536, 2048, 3072, 4096, 8192};
        int properKeyLength = -1;
        switch (algorithm) {
            case RSA:
                if (currentKeyLength > 1024 && currentKeyLength <= 16384) {
                    properKeyLength = currentKeyLength + ((8 - (currentKeyLength % 8)) % 8);
                }
                break;
            case ELGAMAL:
                int[] elGammalKeyDiff = new int[elGamalSupportedLengths.length];
                for (int i = 0; i < elGamalSupportedLengths.length; i++) {
                    elGammalKeyDiff[i] = Math.abs(elGamalSupportedLengths[i] - currentKeyLength);
                }
                int minimalValue = Integer.MAX_VALUE;
                int minimalIndex = -1;
                for (int i = 0; i < elGammalKeyDiff.length; i++) {
                    if (elGammalKeyDiff[i] <= minimalValue) {
                        minimalValue = elGammalKeyDiff[i];
                        minimalIndex = i;
                    }
                }
                properKeyLength = elGamalSupportedLengths[minimalIndex];
                break;
            case DSA:
                if (currentKeyLength >= 512 && currentKeyLength <= 1024) {
                    properKeyLength = currentKeyLength + ((64 - (currentKeyLength % 64)) % 64);
                }
                break;
        }
        return properKeyLength;
    }

    private void setOkButtonAvailability(AlertDialog alertDialog) {
        Algorithm algorithm = ((Choice<Algorithm>) mAlgorithmSpinner.getSelectedItem()).getId();
        boolean enabled = algorithm == Algorithm.ECDSA || algorithm == Algorithm.ECDH || algorithm == Algorithm.EDDSA
                || getProperKeyLength(algorithm, getSelectedKeyLength()) > 0;
        alertDialog.getButton(AlertDialog.BUTTON_POSITIVE).setEnabled(enabled);
    }

    private void setCustomKeyVisibility() {
        final String selectedItemString = (String) mKeySizeSpinner.getSelectedItem();
        final String customLengthString = getResources().getString(R.string.key_size_custom);
        final boolean customSelected = customLengthString.equals(selectedItemString);
        final int visibility = customSelected ? View.VISIBLE : View.GONE;

        mCustomKeyEditText.setVisibility(visibility);
        mCustomKeyTextView.setVisibility(visibility);
        mCustomKeyInfoTextView.setVisibility(visibility);

        // hide keyboard after setting visibility to gone
        if (visibility == View.GONE) {
            InputMethodManager imm = (InputMethodManager)
                    getActivity().getSystemService(FragmentActivity.INPUT_METHOD_SERVICE);
            imm.hideSoftInputFromWindow(mCustomKeyEditText.getWindowToken(), 0);
        }
    }

    private void updateUiForAlgorithm(Algorithm algorithm) {
        final ArrayAdapter<CharSequence> keySizeAdapter = (ArrayAdapter<CharSequence>) mKeySizeSpinner.getAdapter();
        keySizeAdapter.clear();
        switch (algorithm) {
            case RSA:
                replaceArrayAdapterContent(keySizeAdapter, R.array.rsa_key_size_spinner_values);
                mKeySizeSpinner.setSelection(1);
                mKeySizeRow.setVisibility(View.VISIBLE);
                mCurveRow.setVisibility(View.GONE);
                mCustomKeyInfoTextView.setText(getResources().getString(R.string.key_size_custom_info_rsa));
                // allowed flags:
                mFlagSign.setEnabled(true);
                mFlagEncrypt.setEnabled(true);
                mFlagAuthenticate.setEnabled(true);

                if (mWillBeMasterKey) {
                    mFlagCertify.setEnabled(true);

                    mFlagCertify.setChecked(true);
                    mFlagSign.setChecked(false);
                    mFlagEncrypt.setChecked(false);
                } else {
                    mFlagCertify.setEnabled(false);

                    mFlagCertify.setChecked(false);
                    mFlagSign.setChecked(true);
                    mFlagEncrypt.setChecked(true);
                }
                mFlagAuthenticate.setChecked(false);
                break;
            case ELGAMAL:
                replaceArrayAdapterContent(keySizeAdapter, R.array.elgamal_key_size_spinner_values);
                mKeySizeSpinner.setSelection(3);
                mKeySizeRow.setVisibility(View.VISIBLE);
                mCurveRow.setVisibility(View.GONE);
                mCustomKeyInfoTextView.setText(""); // ElGamal does not support custom key length
                // allowed flags:
                mFlagCertify.setChecked(false);
                mFlagCertify.setEnabled(false);
                mFlagSign.setChecked(false);
                mFlagSign.setEnabled(false);
                mFlagEncrypt.setChecked(true);
                mFlagEncrypt.setEnabled(true);
                mFlagAuthenticate.setChecked(false);
                mFlagAuthenticate.setEnabled(false);
                break;
            case DSA:
                replaceArrayAdapterContent(keySizeAdapter, R.array.dsa_key_size_spinner_values);
                mKeySizeSpinner.setSelection(2);
                mKeySizeRow.setVisibility(View.VISIBLE);
                mCurveRow.setVisibility(View.GONE);
                mCustomKeyInfoTextView.setText(getResources().getString(R.string.key_size_custom_info_dsa));
                // allowed flags:
                mFlagCertify.setChecked(false);
                mFlagCertify.setEnabled(false);
                mFlagSign.setChecked(true);
                mFlagSign.setEnabled(true);
                mFlagEncrypt.setChecked(false);
                mFlagEncrypt.setEnabled(false);
                mFlagAuthenticate.setChecked(false);
                mFlagAuthenticate.setEnabled(false);
                break;
            case ECDSA:
                mKeySizeRow.setVisibility(View.GONE);
                mCurveRow.setVisibility(View.VISIBLE);
                mCustomKeyInfoTextView.setText("");
                // allowed flags:
                mFlagCertify.setEnabled(mWillBeMasterKey);
                mFlagCertify.setChecked(mWillBeMasterKey);
                mFlagSign.setEnabled(true);
                mFlagSign.setChecked(!mWillBeMasterKey);
                mFlagEncrypt.setEnabled(false);
                mFlagEncrypt.setChecked(false);
                mFlagAuthenticate.setEnabled(true);
                mFlagAuthenticate.setChecked(false);
                break;
            case ECDH:
                mKeySizeRow.setVisibility(View.GONE);
                mCurveRow.setVisibility(View.VISIBLE);
                mCustomKeyInfoTextView.setText("");
                // allowed flags:
                mFlagCertify.setChecked(false);
                mFlagCertify.setEnabled(false);
                mFlagSign.setChecked(false);
                mFlagSign.setEnabled(false);
                mFlagEncrypt.setChecked(true);
                mFlagEncrypt.setEnabled(true);
                mFlagAuthenticate.setChecked(false);
                mFlagAuthenticate.setEnabled(false);
                break;
            case EDDSA:
                mKeySizeRow.setVisibility(View.GONE);
<<<<<<< HEAD
                // mCurveRow.setVisibility(View.VISIBLE);
=======
>>>>>>> a6524f29
                mCustomKeyInfoTextView.setText("");
                // allowed flags:
                mFlagCertify.setEnabled(mWillBeMasterKey);
                mFlagCertify.setChecked(mWillBeMasterKey);
                mFlagSign.setEnabled(true);
                mFlagSign.setChecked(!mWillBeMasterKey);
                mFlagEncrypt.setEnabled(false);
                mFlagEncrypt.setChecked(false);
                mFlagAuthenticate.setEnabled(true);
                mFlagAuthenticate.setChecked(false);
                break;
        }
        keySizeAdapter.notifyDataSetChanged();

    }

    @TargetApi(Build.VERSION_CODES.HONEYCOMB)
    private void replaceArrayAdapterContent(ArrayAdapter<CharSequence> arrayAdapter, int stringArrayResourceId) {
        final String[] spinnerValuesStringArray = getResources().getStringArray(stringArrayResourceId);
        if (Build.VERSION.SDK_INT >= Build.VERSION_CODES.HONEYCOMB) {
            arrayAdapter.addAll(spinnerValuesStringArray);
        } else {
            for (final String value : spinnerValuesStringArray) {
                arrayAdapter.add(value);
            }
        }
    }

}<|MERGE_RESOLUTION|>--- conflicted
+++ resolved
@@ -283,11 +283,7 @@
                     // For EC keys, add a curve
                     if (algorithm == Algorithm.EDDSA) {
                         curve = Curve.ED25519;
-<<<<<<< HEAD
-                    } if (algorithm == Algorithm.ECDH || algorithm == Algorithm.ECDSA) {
-=======
                     } else if (algorithm == Algorithm.ECDH || algorithm == Algorithm.ECDSA) {
->>>>>>> a6524f29
                         curve = ((Choice<Curve>) mCurveSpinner.getSelectedItem()).getId();
                         // Otherwise, get a keysize
                     } else {
@@ -520,10 +516,6 @@
                 break;
             case EDDSA:
                 mKeySizeRow.setVisibility(View.GONE);
-<<<<<<< HEAD
-                // mCurveRow.setVisibility(View.VISIBLE);
-=======
->>>>>>> a6524f29
                 mCustomKeyInfoTextView.setText("");
                 // allowed flags:
                 mFlagCertify.setEnabled(mWillBeMasterKey);
