--- conflicted
+++ resolved
@@ -203,7 +203,7 @@
                 public void onItemCheckedStateChanged(ActionMode mode, int position, long id,
                                                       boolean checked) {
                     if (checked) {
-                        mAdapter.setNewSelection(position, true);
+                        mAdapter.setNewSelection(position, checked);
                     } else {
                         mAdapter.removeSelection(position);
                     }
@@ -448,10 +448,6 @@
             ItemViewHolder holder = new ItemViewHolder();
             holder.mMainUserId = (TextView) view.findViewById(R.id.mainUserId);
             holder.mMainUserIdRest = (TextView) view.findViewById(R.id.mainUserIdRest);
-<<<<<<< HEAD
-            holder.mStatusDivider = view.findViewById(R.id.status_divider);
-=======
->>>>>>> 3363507b
             holder.mStatusLayout = (FrameLayout) view.findViewById(R.id.status_layout);
             holder.mRevoked = (TextView) view.findViewById(R.id.revoked);
             holder.mVerified = (ImageView) view.findViewById(R.id.verified);
