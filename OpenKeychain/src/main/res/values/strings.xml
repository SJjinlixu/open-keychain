<?xml version="1.0" encoding="utf-8"?>
<resources>

    <!--
    GENERAL: Please put all strings inside quotes as described in example 1 on
    http://developer.android.com/guide/topics/resources/string-resource.html (scroll down to "Escaping apostrophes and quotes").
    -->

    <string name="app_name">"OpenKeychain"</string>

    <!-- title -->
    <string name="title_encrypt_text">"Encrypt"</string>
    <string name="title_encrypt_files">"Encrypt"</string>
    <string name="title_decrypt">"Decrypt"</string>
    <string name="title_add_subkey">"Add subkey"</string>
    <string name="title_edit_key">"Edit Key"</string>
    <string name="title_linked_create">"Create a Linked Identity"</string>
    <string name="title_preferences">"Settings"</string>
    <string name="title_api_registered_apps">"Apps"</string>
    <string name="title_key_server_preference">"Keyservers"</string>
    <string name="title_change_passphrase">"Change Password"</string>
    <string name="title_share_fingerprint_with">"Share fingerprint with…"</string>
    <string name="title_share_key">"Share key with…"</string>
    <string name="title_share_file">"Share file with…"</string>
    <string name="title_share_message">"Share text with…"</string>
    <string name="title_encrypt_to_file">"Encrypt To File"</string>
    <string name="title_decrypt_to_file">"Decrypt To File"</string>
    <string name="title_import_keys">"Import Keys"</string>
    <string name="title_export_key">"Export Key"</string>
    <string name="title_export_keys">"Export Keys"</string>
    <string name="title_key_not_found">"Key Not Found"</string>
    <string name="title_send_key">"Upload to Keyserver"</string>
    <string name="title_certify_key">"Confirm Key"</string>
    <string name="title_key_details">"Key Details"</string>
    <string name="title_help">"Help"</string>
    <string name="title_log_display">"Log"</string>
    <string name="title_exchange_keys">"Exchange Keys"</string>
    <string name="title_advanced_key_info">"Extended Information"</string>
    <string name="title_delete_secret_key">"Delete YOUR key '%s'?"</string>
    <string name="title_export_log">"Export Log"</string>
    <string name="title_manage_my_keys">"Manage my keys"</string>

    <!-- section -->
    <string name="section_user_ids">"Identities"</string>
    <string name="section_yubikey">"YubiKey"</string>
    <string name="section_linked_system_contact">"Linked System Contact"</string>
    <string name="section_should_you_trust">"Should you trust this key?"</string>
    <string name="section_proof_details">Proof verification</string>
    <string name="section_cloud_evidence">"Proofs from the cloud"</string>
    <string name="section_keys">"Subkeys"</string>
    <string name="section_cloud_search">"Cloud search"</string>
    <string name="section_passphrase_cache">"Password Cache"</string>
    <string name="section_certify">"Confirm"</string>
    <string name="section_actions">"Actions"</string>
    <string name="section_share_key">"Key"</string>
    <string name="section_key_server">"Keyserver"</string>
    <string name="section_fingerprint">"Fingerprint"</string>
    <string name="section_encrypt">"Encrypt and/or sign"</string>
    <string name="section_decrypt">"Decrypt and verify signatures"</string>
    <string name="section_current_expiry">"Current expiry"</string>
    <string name="section_new_expiry">"New expiry"</string>

    <!-- button -->
    <string name="btn_decrypt_verify_file">"Decrypt, verify, and save file"</string>
    <string name="btn_encrypt_share_file">"Encrypt and share file"</string>
    <string name="btn_encrypt_save_file">"Encrypt and save file"</string>
    <string name="btn_save">"Save"</string>
    <string name="btn_do_not_save">"Cancel"</string>
    <string name="btn_delete">"Delete"</string>
    <string name="btn_no_date">"No Expiry"</string>
    <string name="btn_okay">"Okay"</string>
    <string name="btn_export_to_server">"Upload To Keyserver"</string>
    <string name="btn_next">"Next"</string>
    <string name="btn_back">"Back"</string>
    <string name="btn_no">"No"</string>
    <string name="btn_match">"Fingerprints match"</string>
    <string name="btn_share_encrypted_signed">"Encrypt/sign and share text"</string>
    <string name="btn_copy_encrypted_signed">"Encrypt/sign and copy text"</string>
    <string name="btn_view_cert_key">"View certification key"</string>
    <string name="btn_create_key">"Create key"</string>
    <string name="btn_add_files">"Add file(s)"</string>
    <string name="btn_share_decrypted_text">"Share decrypted text"</string>
    <string name="btn_copy_decrypted_text">"Copy decrypted text"</string>
    <string name="btn_decrypt_clipboard">"Decrypt text from clipboard"</string>
    <string name="btn_decrypt_and_verify">""</string>
    <string name="btn_decrypt_files">"Decrypt files"</string>
    <string name="btn_encrypt_files">"Encrypt files"</string>
    <string name="btn_encrypt_text">"Encrypt text"</string>
    <string name="btn_add_email">"Add additional email address"</string>
    <string name="btn_unlock">"Unlock"</string>
    <string name="btn_add_keyserver">"Add"</string>

    <!-- menu -->
    <string name="menu_preferences">"Settings"</string>
    <string name="menu_help">"Help"</string>
    <string name="menu_export_key">"Export to file"</string>
    <string name="menu_delete_key">"Delete key"</string>
    <string name="menu_manage_keys">"Manage my keys"</string>
    <string name="menu_search">"Search"</string>
    <string name="menu_nfc_preferences">"NFC settings"</string>
    <string name="menu_beam_preferences">"Beam settings"</string>
    <string name="menu_encrypt_to">"Encrypt to…"</string>
    <string name="menu_select_all">"Select all"</string>
    <string name="menu_export_all_keys">"Export all keys"</string>
    <string name="menu_update_all_keys">"Update all keys"</string>
    <string name="menu_advanced">"Extended information"</string>
    <string name="menu_certify_fingerprint">"Confirm via fingerprint comparison"</string>
    <string name="menu_export_log">"Export Log"</string>

    <!-- label -->
    <string name="label_message">"Text"</string>
    <string name="label_file">"File"</string>
    <string name="label_files">"File(s)"</string>
    <string name="label_file_colon">"File:"</string>
    <string name="label_no_passphrase">"No Password"</string>
    <string name="label_passphrase">"Password"</string>
    <string name="label_unlock">"Unlocking…"</string>
    <string name="label_passphrase_again">"Repeat Password"</string>
    <string name="label_show_passphrase">"Show Password"</string>
    <string name="label_algorithm">"Algorithm"</string>
    <string name="label_ascii_armor">"File ASCII Armor"</string>
    <string name="label_file_ascii_armor">"Enable ASCII Armor"</string>
    <string name="label_write_version_header">"Let others know that you're using OpenKeychain"</string>
    <string name="label_write_version_header_summary">"Writes 'OpenKeychain v2.7' to OpenPGP signatures, ciphertext, and exported keys"</string>
    <string name="label_use_default_yubikey_pin">"Use default YubiKey PIN"</string>
    <string name="label_use_num_keypad_for_yubikey_pin">Use number keypad for YubiKey PIN</string>
    <string name="label_label_use_default_yubikey_pin_summary">"Uses default PIN (123456) to access YubiKeys over NFC"</string>
    <string name="label_asymmetric_from">"Signed by:"</string>
    <string name="label_to">"Encrypt to:"</string>
    <string name="label_delete_after_encryption">"Delete files after encryption"</string>
    <string name="label_delete_after_decryption">"Delete after decryption"</string>
    <string name="label_encryption_algorithm">"Encryption algorithm"</string>
    <string name="label_hash_algorithm">"Hash algorithm"</string>
    <string name="label_symmetric">"Encrypt with password"</string>
    <string name="label_passphrase_cache_ttl">"Cache time"</string>
    <string name="label_passphrase_cache_subs">"Cache passwords by subkey"</string>
    <string name="label_message_compression">"Text compression"</string>
    <string name="label_file_compression">"File compression"</string>
    <string name="label_keyservers">"Keyservers"</string>
    <string name="label_key_id">"Key ID"</string>
<<<<<<< HEAD
    <string name="label_creation">"Key created %s"</string>
=======
    <string name="label_key_created">"Key created %s"</string>
    <string name="label_creation">"Creation"</string>
>>>>>>> 5c44f840
    <string name="label_expiry">"Expiry"</string>
    <string name="label_usage">"Usage"</string>
    <string name="label_key_size">"Key Size"</string>
    <string name="label_ecc_curve">"Elliptic Curve"</string>
    <string name="label_main_user_id">"Primary identity"</string>
    <string name="label_name">"Name"</string>
    <string name="label_comment">"Comment"</string>
    <string name="label_email">"Email"</string>
    <string name="label_send_key">"Synchronize with the cloud"</string>
    <string name="label_fingerprint">"Fingerprint"</string>
    <string name="expiry_date_dialog_title">"Set expiry date"</string>
    <string name="label_first_keyserver_is_used">"(First keyserver listed is preferred)"</string>
    <string name="label_preferred">"preferred"</string>
    <string name="label_enable_compression">"Enable compression"</string>
    <string name="label_encrypt_filenames">"Encrypt filenames"</string>
    <string name="label_hidden_recipients">"Hide recipients"</string>
    <string name="label_verify_keyserver">"Verify Keyserver"</string>
    <string name="label_enter_keyserver_url">"Enter Keyserver URL"</string>

    <string name="pref_keyserver">"Search Keyserver"</string>
    <string name="pref_keyserver_summary">"Search HKP keyserver"</string>
    <string name="pref_keybase">"Search Keybase.io"</string>
    <string name="pref_keybase_summary">"Search Keybase.io index"</string>

    <string name="user_id_no_name">"&lt;no name&gt;"</string>
    <string name="none">"&lt;none&gt;"</string>

    <plurals name="n_keys">
        <item quantity="one">"1 key"</item>
        <item quantity="other">"%d keys"</item>
    </plurals>

    <plurals name="n_keyservers">
        <item quantity="one">"%d keyserver"</item>
        <item quantity="other">"%d keyservers"</item>
    </plurals>

    <string name="secret_key">"Secret Key:"</string>

    <!-- choice -->
    <string name="choice_none">"None"</string>
    <string name="choice_15secs">"15 secs"</string>
    <string name="choice_1min">"1 min"</string>
    <string name="choice_3mins">"3 mins"</string>
    <string name="choice_5mins">"5 mins"</string>
    <string name="choice_10mins">"10 mins"</string>
    <string name="choice_20mins">"20 mins"</string>
    <string name="choice_40mins">"40 mins"</string>
    <string name="choice_1hour">"1 hour"</string>
    <string name="choice_2hours">"2 hours"</string>
    <string name="choice_4hours">"4 hours"</string>
    <string name="choice_8hours">"8 hours"</string>
    <string name="choice_forever">"forever"</string>
    <string name="choice_select_cert">"Select a Key"</string>
    <string name="dsa">"DSA"</string>
    <string name="elgamal">"ElGamal"</string>
    <string name="rsa">"RSA"</string>
    <string name="ecdh">"ECDH"</string>
    <string name="ecdsa">"ECDSA"</string>
    <string name="filemanager_title_open">"Open…"</string>
    <string name="error">"Error"</string>
    <string name="error_message">"Error: %s"</string>

    <!-- key flags -->
    <string name="flag_certify">"Certify"</string>
    <string name="flag_sign">"Sign"</string>
    <string name="flag_encrypt">"Encrypt"</string>
    <string name="flag_authenticate">"Authenticate"</string>

    <!-- sentences -->
    <string name="wrong_passphrase">"Wrong password."</string>
    <string name="no_filemanager_installed">"No compatible file manager installed."</string>
    <string name="passphrases_do_not_match">"The passwords didn't match."</string>
    <string name="passphrase_must_not_be_empty">"Please enter a password."</string>
    <string name="passphrase_for_symmetric_encryption">"Symmetric encryption."</string>
    <string name="passphrase_for">"Enter password for '%s'"</string>
    <string name="pin_for">"Enter PIN for '%s'"</string>
    <string name="yubikey_pin_for">"Enter PIN to access YubiKey for '%s'"</string>
    <string name="nfc_text">"Hold YubiKey against the back of your device."</string>
    <string name="file_delete_confirmation_title">"Delete original files?"</string>
    <string name="file_delete_confirmation">"The following files will be deleted:%s"</string>
    <string name="file_delete_successful">"%1$d out of %2$d files have been deleted.%3$s"</string>
    <string name="no_file_selected">"Select a file first."</string>
    <string name="encrypt_sign_successful">"Successfully signed and/or encrypted."</string>
    <string name="encrypt_sign_clipboard_successful">"Successfully signed and/or encrypted to clipboard."</string>
    <string name="select_encryption_key">"Select at least one encryption key."</string>
    <string name="select_encryption_or_signature_key">"Select at least one encryption key or a signature key."</string>
    <string name="specify_file_to_encrypt_to">"Please specify which file to encrypt to.\nWARNING: File will be overwritten if it exists!"</string>
    <string name="specify_file_to_decrypt_to">"Please specify which file to decrypt to.\nWARNING: File will be overwritten if it exists!"</string>
    <string name="specify_file_to_export_to">"Please specify which file to export to.\nWARNING: File will be overwritten if it exists!"</string>
    <string name="key_deletion_confirmation_multi">"Do you really want to delete all selected keys?"</string>
    <string name="secret_key_deletion_confirmation">"After deletion you will not be able to read messages encrypted with this key and lose all key confirmations done with it!"</string>
    <string name="public_key_deletetion_confirmation">"Delete key '%s'?"</string>
    <string name="also_export_secret_keys">"Also export secret keys"</string>
    <string name="reinstall_openkeychain">"You encountered a known bug with Android. Please reinstall OpenKeychain if you want to link your contacts with keys."</string>

    <string name="key_exported">"Successfully exported 1 key."</string>
    <string name="keys_exported">"Successfully exported %d keys."</string>
    <string name="no_keys_exported">"No keys exported."</string>
    <string name="key_creation_el_gamal_info">"Note: only subkeys support ElGamal."</string>
    <string name="key_not_found">"Couldn't find key %08X."</string>

    <string name="specify_file_to_export_log_to">"Please specify file to export to. \nWARNING: File will be overwritten if it exists."</string>

    <plurals name="bad_keys_encountered">"
        <item quantity="one">"%d bad secret key ignored. Perhaps you exported with the option\n --export-secret-subkeys\nMake sure you export with\n --export-secret-keys\ninstead.""</item>
        <item quantity="other">"%d bad secret keys ignored. Perhaps you exported with the option\n --export-secret-subkeys\nMake sure you export with\n --export-secret-keys\ninstead.""</item>
    </plurals>

    <string name="list_empty">"This list is empty!"</string>
    <string name="nfc_successful">"Successfully sent key with NFC Beam!"</string>
    <string name="key_copied_to_clipboard">"Key has been copied to the clipboard!"</string>
    <string name="fingerprint_copied_to_clipboard">"Fingerprint has been copied to the clipboard!"</string>
    <string name="select_key_to_certify">"Please select a key to be used for confirmation!"</string>
    <string name="key_too_big_for_sharing">"Key is too big to be shared this way!"</string>
    <string name="text_copied_to_clipboard">"Text has been copied to the clipboard!"</string>

    <!--
         errors
         no punctuation, all lowercase,
         they will be put after "error_message", e.g. "Error: file not found"
    -->
    <string name="error_file_delete_failed">"have not been deleted. Delete them manually!"</string>
    <string name="error_file_added_already">%s has already been added.</string>
    <string name="error_file_not_found">"file not found"</string>
    <string name="error_no_secret_key_found">"no suitable secret key found"</string>
    <string name="error_external_storage_not_ready">"external storage not ready"</string>
    <string name="error_key_size_minimum512bit">"key size must be at least 512bit"</string>
    <string name="error_unknown_algorithm_choice">"unknown algorithm choice"</string>
    <string name="error_user_id_no_email">"no email address found"</string>
    <string name="error_key_needs_a_user_id">"need at least one identity"</string>
    <string name="error_no_signature_passphrase">"no password given"</string>
    <string name="error_no_signature_key">"no signature key given"</string>
    <string name="error_invalid_data">"No valid encrypted or signed OpenPGP content!"</string>
    <string name="error_integrity_check_failed">"integrity check failed! Data has been modified!"</string>
    <string name="error_wrong_passphrase">"wrong password"</string>
    <string name="error_could_not_extract_private_key">"could not extract private key"</string>

    <!-- errors without preceeding Error: -->
    <string name="error_jelly_bean_needed">"You need Android 4.1 to use Android's NFC Beam feature!"</string>
    <string name="error_nfc_needed">"NFC must be enabled!"</string>
    <string name="error_beam_needed">"Beam must be enabled!"</string>
    <string name="error_nothing_import">"No keys found!"</string>
    <string name="error_contacts_key_id_missing">"Retrieving the key ID from contacts failed!"</string>
    <string name="error_generic_report_bug">"A generic error occurred, please create a new bug report for OpenKeychain."</string>

    <!-- results shown after decryption/verification -->
    <string name="decrypt_result_no_signature">"Not Signed"</string>
    <string name="decrypt_result_invalid_signature">"Invalid signature!"</string>
    <string name="decrypt_result_signature_uncertified">"Signed by <b>unconfirmed</b> key"</string>
    <string name="decrypt_result_signature_secret">"Signed by your key"</string>
    <string name="decrypt_result_signature_certified">"Signed by confirmed key"</string>
    <string name="decrypt_result_signature_expired_key">"Signed by <b>expired</b> key!"</string>
    <string name="decrypt_result_signature_revoked_key">"Signed by <b>revoked</b> key!"</string>
    <string name="decrypt_result_signature_missing_key">"Signed by <b>unknown public key</b>"</string>
    <string name="decrypt_result_encrypted">"Encrypted"</string>
    <string name="decrypt_result_not_encrypted">"Not Encrypted"</string>
    <string name="decrypt_result_action_show">"Show"</string>
    <string name="decrypt_result_action_Lookup">"Lookup"</string>
    <string name="decrypt_invalid_text">"Either the signature is invalid or the key has been revoked. You cannot be sure who wrote the text. Do you still want to display it?"</string>
    <string name="decrypt_invalid_button">"I understand the risks, display it!"</string>

    <!-- Add keys -->
    <string name="add_keys_my_key">"My key:"</string>

    <!-- progress dialogs, usually ending in '…' -->
    <string name="progress_done">"Done."</string>
    <string name="progress_cancel">"Cancel"</string>
    <string name="progress_cancelling">"cancelling…"</string>
    <string name="progress_saving">"saving…"</string>
    <string name="progress_importing">"importing…"</string>
    <string name="progress_updating">"Updating keys…"</string>
    <string name="progress_exporting">"exporting…"</string>
    <string name="progress_uploading">"uploading…"</string>
    <string name="progress_building_key">"building key…"</string>
    <string name="progress_building_master_key">"building master ring…"</string>
    <string name="progress_generating_rsa">"generating new RSA key…"</string>
    <string name="progress_generating_dsa">"generating new DSA key…"</string>
    <string name="progress_generating_elgamal">"generating new ElGamal key…"</string>
    <string name="progress_generating_ecdsa">"generating new ECDSA key…"</string>
    <string name="progress_generating_ecdh">"generating new ECDH key…"</string>

    <string name="progress_modify">"modifying keyring…"</string>

    <string name="progress_modify_unlock">"unlocking keyring…"</string>
    <string name="progress_modify_adduid">"adding user IDs…"</string>
    <string name="progress_modify_adduat">"adding user attributes…"</string>
    <string name="progress_modify_revokeuid">"revoking user IDs…"</string>
    <string name="progress_modify_primaryuid">"changing primary user ID…"</string>
    <string name="progress_modify_subkeychange">"modifying subkeys…"</string>
    <string name="progress_modify_subkeyrevoke">"revoking subkeys…"</string>
    <string name="progress_modify_subkeystrip">"stripping subkeys…"</string>
    <string name="progress_modify_subkeyadd">"adding subkeys…"</string>
    <string name="progress_modify_passphrase">"changing passwords…"</string>

    <plurals name="progress_exporting_key">
        <item quantity="one">"exporting key…"</item>
        <item quantity="other">"exporting keys…"</item>
    </plurals>

    <string name="progress_extracting_signature_key">"extracting signature key…"</string>
    <string name="progress_extracting_key">"extracting key…"</string>
    <string name="progress_preparing_streams">"preparing streams…"</string>
    <string name="progress_encrypting">"encrypting data…"</string>
    <string name="progress_decrypting">"decrypting data…"</string>
    <string name="progress_preparing_signature">"preparing signature…"</string>
    <string name="progress_generating_signature">"generating signature…"</string>
    <string name="progress_processing_signature">"processing signature…"</string>
    <string name="progress_verifying_signature">"verifying signature…"</string>
    <string name="progress_signing">"signing…"</string>
    <string name="progress_certifying">"certifying…"</string>
    <string name="progress_reading_data">"reading data…"</string>
    <string name="progress_finding_key">"finding key…"</string>
    <string name="progress_decompressing_data">"decompressing data…"</string>
    <string name="progress_verifying_integrity">"verifying integrity…"</string>
    <string name="progress_deleting_securely">"deleting '%s' securely…"</string>
    <string name="progress_deleting">"deleting keys…"</string>

    <string name="progress_con_saving">"consolidate: saving to cache…"</string>
    <string name="progress_con_reimport">"consolidate: reimporting…"</string>

    <string name="progress_verifying_keyserver_url">"verifying keyserver…"</string>

    <!-- action strings -->
    <string name="hint_cloud_search_hint">"Search via Name, Email…"</string>

    <!-- key bit length selections -->
    <string name="key_size_512">"512"</string>
    <string name="key_size_768">"768"</string>
    <string name="key_size_1024">"1024"</string>
    <string name="key_size_1536">"1536"</string>
    <string name="key_size_2048">"2048"</string>
    <string name="key_size_3072">"3072"</string>
    <string name="key_size_4096">"4096"</string>
    <string name="key_size_8192">"8192"</string>
    <string name="key_size_custom">"Custom key size"</string>
    <string name="key_size_custom_info">"Type custom key length (in bits):"</string>
    <string name="key_size_custom_info_rsa">"RSA key length must be greater than 1024 and at most 16384. Also it must be multiplicity of 8."</string>
    <string name="key_size_custom_info_dsa">"DSA key length must be at least 512 and at most 1024. Also it must be multiplicity of 64."</string>

    <!-- elliptic curve names -->
    <string name="key_curve_nist_p256">"NIST P-256"</string>
    <string name="key_curve_nist_p384">"NIST P-384"</string>
    <string name="key_curve_nist_p521">"NIST P-521"</string>
    <!-- not in for now, see SaveKeyringParcel
    <string name="key_curve_bp_p256">"Brainpool P-256"</string>
    <string name="key_curve_bp_p384">"Brainpool P-384"</string>
    <string name="key_curve_bp_p512">"Brainpool P-512"</string>
    -->

    <!-- compression -->
    <string name="compression_fast">"fast"</string>
    <string name="compression_very_slow">"very slow"</string>

    <!-- Help -->
    <string name="help_tab_start">"Start"</string>
    <string name="help_tab_faq">"FAQ"</string>
    <string name="help_tab_wot">"Key Confirmation"</string>
    <string name="help_tab_nfc_beam">"NFC Beam"</string>
    <string name="help_tab_changelog">"Changelog"</string>
    <string name="help_tab_about">"About"</string>
    <string name="help_about_version">"Version:"</string>

    <!-- Import -->
    <string name="import_tab_keyserver">"Keyserver"</string>
    <string name="import_tab_cloud">"Search Cloud"</string>
    <string name="import_tab_direct">"File/Clipboard"</string>
    <string name="import_tab_qr_code">"QR Code/NFC"</string>
    <string name="import_import">"Import selected keys"</string>
    <string name="import_qr_code_wrong">"QR Code malformed! Please try again!"</string>
    <string name="import_qr_code_too_short_fingerprint">"Fingerprint is too short (&lt; 16 characters)"</string>
    <string name="import_qr_code_button">"Scan QR Code"</string>
    <string name="import_qr_code_text">"Place your camera over the QR Code!"</string>

    <!-- Import from URL -->
    <string name="import_url_warn_no_search_parameter">"No search parameter found. You may still attempt manually searching the keyserver."</string>

    <!-- Generic result toast -->
    <string name="view_log">"Details"</string>
    <string name="with_warnings">", with warnings"</string>
    <string name="with_cancelled">", until cancelled"</string>

    <!-- Import result toast -->
    <plurals name="import_keys_added_and_updated_1">
        <item quantity="one">"Successfully imported one key"</item>
        <item quantity="other">"Successfully imported %1$d keys"</item>
    </plurals>
    <plurals name="import_keys_added_and_updated_2">
        <item quantity="one">"and updated one key%2$s."</item>
        <item quantity="other">"and updated %1$d keys%2$s."</item>
    </plurals>
    <plurals name="import_keys_added">
        <item quantity="one">"Successfully imported key%2$s."</item>
        <item quantity="other">"Successfully imported %1$d keys%2$s."</item>
    </plurals>
    <plurals name="import_keys_updated">
        <item quantity="one">"Successfully updated key%2$s."</item>
        <item quantity="other">"Successfully updated %1$d keys%2$s."</item>
    </plurals>
    <plurals name="import_keys_with_errors">
        <item quantity="one">"Import failed for one key!"</item>
        <item quantity="other">"Import failed for %d keys!"</item>
    </plurals>
    <plurals name="import_error">
        <item quantity="one">"Import failed!"</item>
        <item quantity="other">"Import of %d keys failed!"</item>
    </plurals>
    <string name="import_error_nothing">"Nothing to import."</string>
    <string name="import_error_nothing_cancelled">"Import cancelled."</string>

    <!-- Delete result toast -->
    <plurals name="delete_ok_but_fail_1">
        <item quantity="one">"Successfully deleted one key"</item>
        <item quantity="other">"Successfully deleted %1$d keys"</item>
    </plurals>
    <plurals name="delete_ok_but_fail_2">
        <item quantity="one">", but failed deleting one key%2$s."</item>
        <item quantity="other">", but failed deleting %1$d keys%2$s."</item>
    </plurals>
    <plurals name="delete_ok">
        <item quantity="one">"Successfully deleted key%2$s."</item>
        <item quantity="other">"Successfully deleted %1$d keys%2$s."</item>
    </plurals>
    <plurals name="delete_fail">
        <item quantity="one">"Error deleting one key%2$s."</item>
        <item quantity="other">"Error deleting %1$d keys."</item>
    </plurals>
    <string name="delete_nothing">"Nothing to delete."</string>
    <string name="delete_cancelled">"Delete operation cancelled."</string>

    <!-- Certify result toast -->
    <plurals name="certify_keys_ok">
        <item quantity="one">"Successfully certified key%2$s."</item>
        <item quantity="other">"Successfully certified %1$d keys%2$s."</item>
    </plurals>
    <plurals name="certify_keys_with_errors">
        <item quantity="one">"Certification failed!"</item>
        <item quantity="other">"Certification failed for %d keys!"</item>
    </plurals>
    <plurals name="certify_error">
        <item quantity="one">"Certification failed!"</item>
        <item quantity="other">"Certification of %d keys failed!"</item>
    </plurals>

    <!-- Intent labels -->
    <string name="intent_decrypt_file">"Decrypt File with OpenKeychain"</string>
    <string name="intent_import_key">"Import Key with OpenKeychain"</string>
    <string name="intent_send_encrypt">"Encrypt with OpenKeychain"</string>
    <string name="intent_send_decrypt">"Decrypt with OpenKeychain"</string>

    <!-- Remote API -->
    <string name="api_settings_show_info">"Show extended information"</string>
    <string name="api_settings_hide_info">"Hide extended information"</string>
    <string name="api_settings_show_advanced">"Show extended settings"</string>
    <string name="api_settings_hide_advanced">"Hide extended settings"</string>
    <string name="api_settings_no_key">"No key selected"</string>
    <string name="api_settings_select_key">"Select key"</string>
    <string name="api_settings_create_key">"Create new key"</string>
    <string name="api_settings_save">"Save"</string>
    <string name="api_settings_save_msg">"Account has been saved"</string>
    <string name="api_settings_cancel">"Cancel"</string>
    <string name="api_settings_revoke">"Revoke access"</string>
    <string name="api_settings_start">"Start application"</string>
    <string name="api_settings_delete_account">"Delete account"</string>
    <string name="api_settings_package_name">"Package Name"</string>
    <string name="api_settings_package_signature">"SHA-256 of Package Signature"</string>
    <string name="api_settings_accounts">"Accounts (old API)"</string>
    <string name="api_settings_advanced">"Extended Information"</string>
    <string name="api_settings_allowed_keys">"Allowed Keys"</string>
    <string name="api_settings_settings">"Settings"</string>
    <string name="api_settings_key">"Account key:"</string>
    <string name="api_settings_accounts_empty">"No accounts attached to this app."</string>
    <string name="api_create_account_text">"No key is configured for this account. Please select one of your existing keys or create a new one.\nApps can only decrypt/sign with the keys selected here!"</string>
    <string name="api_update_account_text">"The key saved for this account has been deleted. Please select a different one!\nApps can only decrypt/sign with the keys selected here!"</string>
    <string name="api_register_text">"The displayed app wants to encrypt/decrypt messages and sign them in your name.\nAllow access?\n\nWARNING: If you do not know why this screen appeared, disallow access! You can revoke access later using the 'Apps' screen."</string>
    <string name="api_register_allow">"Allow access"</string>
    <string name="api_register_disallow">"Disallow access"</string>
    <string name="api_register_error_select_key">"Please select a key!"</string>
    <string name="api_select_pub_keys_missing_text">"No keys were found for these identities:"</string>
    <string name="api_select_pub_keys_dublicates_text">"More than one key exist for these identities:"</string>
    <string name="api_select_pub_keys_text">"Please review the list of recipients!"</string>
    <string name="api_select_pub_keys_text_no_user_ids">"Please select the recipients!"</string>
    <string name="api_error_wrong_signature">"Signature check failed! Have you installed this app from a different source? If you are sure that this is not an attack, revoke this app's registration in OpenKeychain and then register the app again."</string>
    <string name="api_select_sign_key_text">"Please select one of your existing keys or create a new one."</string>
    <string name="api_select_keys_text">"None of the allowed keys is able to decrypt the content. Please select the allowed keys."</string>

    <!-- Share -->
    <string name="share_qr_code_dialog_title">"Share with QR Code"</string>
    <string name="share_nfc_dialog">"Share with NFC"</string>

    <!-- Key list -->
    <plurals name="key_list_selected_keys">
        <item quantity="one">"1 key selected."</item>
        <item quantity="other">"%d keys selected."</item>
    </plurals>

    <string name="key_list_empty_text1">"No keys found!"</string>
    <string name="key_list_filter_show_all">"Show all keys"</string>
    <string name="key_list_filter_show_certified">"Show certified keys only"</string>

    <!-- Key view -->
    <string name="key_view_action_edit">"Edit key"</string>
    <string name="key_view_action_encrypt">"Encrypt text"</string>
    <string name="key_view_action_encrypt_files">"files"</string>
    <string name="key_view_action_certify">"Confirm key"</string>
    <string name="key_view_action_update">"Update from keyserver"</string>
    <string name="key_view_action_share_with">"Share with…"</string>
    <string name="key_view_action_share_nfc">"Share over NFC"</string>
    <string name="key_view_action_upload">"Upload to keyserver"</string>
    <string name="key_view_tab_main">"Main Info"</string>
    <string name="key_view_tab_share">"Share"</string>
    <string name="key_view_tab_keys">"Subkeys"</string>
    <string name="key_view_tab_certs">"Certificates"</string>
    <string name="key_view_tab_keybase">"Keybase.io"</string>
    <string name="user_id_info_revoked_title">"Revoked"</string>
    <string name="user_id_info_revoked_text">"This identity has been revoked by the key owner. It is no longer valid."</string>
    <string name="user_id_info_certified_title">"Certified"</string>
    <string name="user_id_info_certified_text">"This identity has been certified by you."</string>
    <string name="user_id_info_uncertified_title">"Not certified"</string>
    <string name="user_id_info_uncertified_text">"This identity has not been certified yet. You cannot be sure if the identity really corresponds to a specific person."</string>
    <string name="user_id_info_invalid_title">"Invalid"</string>
    <string name="user_id_info_invalid_text">"Something is wrong with this identity!"</string>

    <!-- Key trust -->
    <string name="key_trust_already_verified">"You have already confirmed this key!"</string>
    <string name="key_trust_it_is_yours">"This is one of your keys!"</string>
    <string name="key_trust_maybe">"This key is neither revoked nor expired.\nYou haven’t confirmed it, but you may choose to trust it."</string>
    <string name="key_trust_revoked">"This key has been revoked by its owner. You should not trust it."</string>
    <string name="key_trust_expired">"This key has expired. You should not trust it."</string>
    <string name="key_trust_old_keys">"It may be OK to use this to decrypt an old message dating from the time when this key was valid."</string>
    <string name="key_trust_no_cloud_evidence">"No proof from the cloud on this key’s trustworthiness."</string>
    <string name="key_trust_start_cloud_search">"Start search"</string>
    <string name="key_trust_results_prefix">"Keybase.io offers “proofs” which assert that the owner of this key: "</string>
    <string name="key_trust_header_text">"Note: Keybase.io proofs are an experimental feature of OpenKeychain. We encourage you to scan QR Codes or exchange keys via NFC in addition to confirming them."</string>

    <!-- keybase proof stuff -->
    <string name="keybase_narrative_twitter">"Posts to Twitter as"</string>
    <string name="keybase_narrative_github">"Is known on GitHub as"</string>
    <string name="keybase_narrative_dns">"Controls the domain name(s)"</string>
    <string name="keybase_narrative_web_site">"Can post to the Web site(s)"</string>
    <string name="keybase_narrative_reddit">"Posts to Reddit as"</string>
    <string name="keybase_narrative_coinbase">"Is known on Coinbase as"</string>
    <string name="keybase_narrative_hackernews">"Posts to Hacker News as"</string>
    <string name="keybase_narrative_unknown">"Unknown proof type"</string>
    <string name="keybase_proof_failure">"Unfortunately this proof cannot be verified."</string>
    <string name="keybase_unknown_proof_failure">"Unrecognized problem with proof checker"</string>
    <string name="keybase_problem_fetching_evidence">"Problem with proof"</string>
    <string name="keybase_key_mismatch">"Key fingerprint doesn’t match that in proof post"</string>
    <string name="keybase_dns_query_failure">"DNS TXT Record retrieval failed"</string>
    <string name="keybase_no_prover_found">"No proof checker found for"</string>
    <string name="keybase_message_payload_mismatch">"Decrypted proof post does not match expected value"</string>
    <string name="keybase_message_fetching_data">"Fetching proof"</string>
    <string name="keybase_proof_succeeded">"This proof has been verified!"</string>
    <string name="keybase_a_post">"A post"</string>
    <string name="keybase_fetched_from">"fetched from"</string>
    <string name="keybase_for_the_domain">"for the domain"</string>
    <string name="keybase_contained_signature">"contains a message which could only have been created by the owner of this key."</string>
    <string name="keybase_twitter_proof">"A tweet"</string>
    <string name="keybase_dns_proof">"A DNS TXT record"</string>
    <string name="keybase_web_site_proof">"A text file"</string>
    <string name="keybase_github_proof">"A gist"</string>
    <string name="keybase_reddit_proof">"A JSON file"</string>
    <string name="keybase_reddit_attribution">"attributed by Reddit to"</string>
    <string name="keybase_verify">"Verify"</string>

    <!-- Edit key -->
    <string name="edit_key_action_change_passphrase">"Change Password"</string>
    <string name="edit_key_action_add_identity">"Add Identity"</string>
    <string name="edit_key_action_add_subkey">"Add Subkey"</string>
    <string name="edit_key_edit_user_id_title">"Select an action!"</string>
    <string-array name="edit_key_edit_user_id">
        <item>"Change to Primary Identity"</item>
        <item>"Revoke Identity"</item>
    </string-array>
    <string-array name="edit_key_edit_user_id_revert_revocation">
        <item>"Revert revocation"</item>
    </string-array>
    <string name="edit_key_edit_user_id_revoked">"This identity has been revoked. This cannot be undone."</string>
    <string name="edit_key_edit_subkey_title">"Select an action!"</string>
    <string-array name="edit_key_edit_subkey">
        <item>"Change Expiry"</item>
        <item>"Revoke Subkey"</item>
        <item>"Strip Subkey"</item>
    </string-array>
    <string name="edit_key_new_subkey">"new subkey"</string>
    <string name="edit_key_select_flag">"Please select at least one flag!"</string>
    <string name="edit_key_error_add_identity">"Add at least one identity!"</string>
    <string name="edit_key_error_add_subkey">"Add at least one subkey!"</string>

    <!-- Create key -->
    <string name="create_key_upload">"Synchronize with the cloud"</string>
    <string name="create_key_empty">"This field is required"</string>
    <string name="create_key_passphrases_not_equal">"Passwords do not match"</string>
    <string name="create_key_final_text">"You entered the following identity:"</string>
    <string name="create_key_final_robot_text">"Creating a key may take a while, have a cup of coffee in the meantime…"</string>
    <string name="create_key_rsa">"(3 subkeys, RSA, 4096 bit)"</string>
    <string name="create_key_custom">"(custom key configuration)"</string>
    <string name="create_key_name_text">"Choose a name associated with this key. This can be a full name, e.g., 'John Doe', or a nickname, e.g., 'Johnny'."</string>
    <string name="create_key_email_text">"Enter your main email address used for secure communication."</string>
    <string name="create_key_passphrase_text">"Choose a strong password. It protects your key when your device gets stolen."</string>
    <string name="create_key_hint_full_name">"Full Name or Nickname"</string>
    <string name="create_key_edit">"Change key configuration"</string>
    <string name="create_key_add_email">"Add email address"</string>
    <string name="create_key_add_email_text">"Additional email addresses are also associated to this key and can be used for secure communication."</string>
    <string name="create_key_email_already_exists_text">"Email address has already been added"</string>
    <string name="create_key_email_invalid_email">"Email address format is invalid"</string>

    <!-- View key -->
    <string name="view_key_revoked">"Revoked: Key must not be used anymore!"</string>
    <string name="view_key_expired">"Expired: The contact needs to extend the key's validity!"</string>
    <string name="view_key_expired_secret">"Expired: You can extend the keys validity by editing it!"</string>
    <string name="view_key_my_key">"My Key"</string>
    <string name="view_key_verified">"Confirmed Key"</string>
    <string name="view_key_unverified">"Unconfirmed: Scan QR Code to confirm key!"</string>

    <string name="view_key_fragment_no_system_contact">"&lt;none&gt;"</string>

    <!-- Add keyserver -->
    <string name="add_keyserver_dialog_title">"Add Keyserver"</string>
    <string name="add_keyserver_verified">"Keyserver verified!"</string>
    <string name="add_keyserver_without_verification">"Keyserver added without verification."</string>
    <string name="add_keyserver_invalid_url">"Invalid URL!"</string>
    <string name="add_keyserver_connection_failed">"Failed to connect to keyserver. Please check the URL and your internet connection."</string>

    <!-- Navigation Drawer -->
    <string name="nav_keys">"Keys"</string>
    <string name="nav_encrypt_decrypt">"Encrypt/Decrypt"</string>
    <string name="nav_apps">"Apps"</string>
    <string name="drawer_open">"Open navigation drawer"</string>
    <string name="drawer_close">"Close navigation drawer"</string>
    <string name="my_keys">"My Keys"</string>

    <!-- hints -->
    <string name="encrypt_content_edit_text_hint">"Type text"</string>

    <!-- certs -->
    <string name="cert_default">"default"</string>
    <string name="cert_none">"none"</string>
    <string name="cert_casual">"casual"</string>
    <string name="cert_positive">"positive"</string>
    <string name="cert_revoke">"revoked"</string>
    <string name="cert_verify_ok">"OK"</string>
    <string name="cert_verify_failed">"failed!"</string>
    <string name="cert_verify_error">"error!"</string>
    <string name="cert_verify_unavailable">"key unavailable"</string>

    <!-- LogType log messages. Errors should have _ERROR_ in their name and end with a ! -->

    <string name="msg_internal_error">"Internal error!"</string>
    <string name="msg_cancelled">"Operation cancelled."</string>

    <!-- Import Public log entries -->
    <string name="msg_ip_apply_batch">"Applying insert batch operation."</string>
    <string name="msg_ip_bad_type_secret">"Tried to import secret keyring as public. This is a bug, please file a report!"</string>
    <string name="msg_ip_delete_old_fail">"No old key deleted (creating a new one?)"</string>
    <string name="msg_ip_delete_old_ok">"Deleted old key from database"</string>
    <string name="msg_ip_encode_fail">"Operation failed due to encoding error"</string>
    <string name="msg_ip_error_io_exc">"Operation failed due to i/o error"</string>
    <string name="msg_ip_error_op_exc">"Operation failed due to database error"</string>
    <string name="msg_ip_error_remote_ex">"Operation failed due to internal error"</string>
    <string name="msg_ip">"Importing public keyring %s"</string>
    <string name="msg_ip_insert_keyring">"Encoding keyring data"</string>
    <string name="msg_ip_insert_keys">"Parsing keys"</string>
    <string name="msg_ip_prepare">"Preparing database operations"</string>
    <string name="msg_ip_master">"Processing master key %s"</string>
    <string name="msg_ip_master_expired">"Keyring expired on %s"</string>
    <string name="msg_ip_master_expires">"Keyring expires on %s"</string>
    <string name="msg_ip_master_flags_unspecified">"Master flags: unspecified (assuming all)"</string>
    <string name="msg_ip_master_flags_cesa">"Master flags: certify, encrypt, sign, authenticate"</string>
    <string name="msg_ip_master_flags_cesx">"Master flags: certify, encrypt, sign"</string>
    <string name="msg_ip_master_flags_cexa">"Master flags: certify, encrypt, authenticate"</string>
    <string name="msg_ip_master_flags_cexx">"Master flags: certify, encrypt"</string>
    <string name="msg_ip_master_flags_cxsa">"Master flags: certify, sign, authenticate"</string>
    <string name="msg_ip_master_flags_cxsx">"Master flags: certify, sign"</string>
    <string name="msg_ip_master_flags_cxxa">"Master flags: certify, authenticate"</string>
    <string name="msg_ip_master_flags_cxxx">"Master flags: certify"</string>
    <string name="msg_ip_master_flags_xesa">"Master flags: encrypt, sign, authenticate"</string>
    <string name="msg_ip_master_flags_xesx">"Master flags: encrypt, sign"</string>
    <string name="msg_ip_master_flags_xexa">"Master flags: encrypt, authenticate"</string>
    <string name="msg_ip_master_flags_xexx">"Master flags: encrypt"</string>
    <string name="msg_ip_master_flags_xxsa">"Master flags: sign, authenticate"</string>
    <string name="msg_ip_master_flags_xxsx">"Master flags: sign"</string>
    <string name="msg_ip_master_flags_xxxa">"Master flags: authenticate"</string>
    <string name="msg_ip_master_flags_xxxx">"Master flags: none"</string>
    <string name="msg_ip_merge_public">"Merging imported data into existing public keyring"</string>
    <string name="msg_ip_merge_secret">"Merging imported data into existing public keyring"</string>
    <string name="msg_ip_subkey">"Processing subkey %s"</string>
    <string name="msg_ip_subkey_expired">"Subkey expired on %s"</string>
    <string name="msg_ip_subkey_expires">"Subkey expires on %s"</string>
    <string name="msg_ip_subkey_flags_unspecified">"Subkey flags: unspecified (assuming all)"</string>
    <string name="msg_ip_subkey_flags_cesa">"Subkey flags: certify, encrypt, sign, authenticate"</string>
    <string name="msg_ip_subkey_flags_cesx">"Subkey flags: certify, encrypt, sign"</string>
    <string name="msg_ip_subkey_flags_cexa">"Subkey flags: certify, encrypt, authenticate"</string>
    <string name="msg_ip_subkey_flags_cexx">"Subkey flags: certify, encrypt"</string>
    <string name="msg_ip_subkey_flags_cxsa">"Subkey flags: certify, sign, authenticate"</string>
    <string name="msg_ip_subkey_flags_cxsx">"Subkey flags: certify, sign"</string>
    <string name="msg_ip_subkey_flags_cxxa">"Subkey flags: certify, authenticate"</string>
    <string name="msg_ip_subkey_flags_cxxx">"Subkey flags: certify"</string>
    <string name="msg_ip_subkey_flags_xesa">"Subkey flags: encrypt, sign, authenticate"</string>
    <string name="msg_ip_subkey_flags_xesx">"Subkey flags: encrypt, sign"</string>
    <string name="msg_ip_subkey_flags_xexa">"Subkey flags: encrypt, authenticate"</string>
    <string name="msg_ip_subkey_flags_xexx">"Subkey flags: encrypt"</string>
    <string name="msg_ip_subkey_flags_xxsa">"Subkey flags: sign, authenticate"</string>
    <string name="msg_ip_subkey_flags_xxsx">"Subkey flags: sign"</string>
    <string name="msg_ip_subkey_flags_xxxa">"Subkey flags: authenticate"</string>
    <string name="msg_ip_subkey_flags_xxxx">"Subkey flags: none"</string>
    <string name="msg_ip_success">"Successfully imported public keyring"</string>
    <string name="msg_ip_success_identical">"Keyring contains no new data, nothing to do"</string>
    <string name="msg_ip_reinsert_secret">"Re-inserting secret key"</string>
    <string name="msg_ip_uid_cert_bad">"Encountered bad certificate!"</string>
    <string name="msg_ip_uid_cert_error">"Error processing certificate!"</string>
    <string name="msg_ip_uid_cert_nonrevoke">"Already have a non-revokable certificate, skipping."</string>
    <string name="msg_ip_uid_cert_old">"Certificate is older than previous, skipping."</string>
    <string name="msg_ip_uid_cert_new">"Certificate is more recent, replacing previous."</string>
    <string name="msg_ip_uid_cert_good">"Found good certificate by %1$s"</string>
    <string name="msg_ip_uid_cert_good_revoke">"Found good certificate revocation by %1$s"</string>
    <plurals name="msg_ip_uid_certs_unknown">
        <item quantity="one">"Ignoring one certificate issued by an unknown public key"</item>
        <item quantity="other">"Ignoring %s certificates issued by unknown public keys"</item>
    </plurals>
    <string name="msg_ip_uid_classifying_zero">"Classifying user IDs (no trusted keys available)"</string>
    <plurals name="msg_ip_uid_classifying">
        <item quantity="one">"Classifying user IDs (using one trusted key)"</item>
        <item quantity="other">"Classifying user IDs (using %s trusted keys)"</item>
    </plurals>
    <string name="msg_ip_uid_reorder">"Re-ordering user IDs"</string>
    <string name="msg_ip_uid_processing">"Processing user ID %s"</string>
    <string name="msg_ip_uid_revoked">"User ID is revoked"</string>

    <string name="msg_ip_uat_processing_image">"Processing user attribute of type image"</string>
    <string name="msg_ip_uat_processing_unknown">"Processing user attribute of unknown type"</string>
    <string name="msg_ip_uat_cert_bad">"Encountered bad certificate!"</string>
    <string name="msg_ip_uat_cert_error">"Error processing certificate!"</string>
    <string name="msg_ip_uat_cert_nonrevoke">"Already have a non-revokable certificate, skipping."</string>
    <string name="msg_ip_uat_cert_old">"Certificate is older than previous, skipping."</string>
    <string name="msg_ip_uat_cert_new">"Certificate is more recent, replacing previous."</string>
    <string name="msg_ip_uat_cert_good">"Found good certificate by %1$s"</string>
    <string name="msg_ip_uat_cert_good_revoke">"Found good certificate revocation by %1$s"</string>
    <plurals name="msg_ip_uat_certs_unknown">
        <item quantity="one">"Ignoring one certificate issued by an unknown public key"</item>
        <item quantity="other">"Ignoring %s certificates issued by unknown public keys"</item>
    </plurals>
    <string name="msg_ip_uat_classifying">"Classifying user attributes"</string>
    <string name="msg_ip_uat_revoked">"User attribute is revoked"</string>

    <string name="msg_is_bad_type_public">"Tried to import public keyring as secret. This is a bug, please file a report!"</string>
    <string name="msg_is_bad_type_uncanon">"Tried to import a keyring without canonicalization. This is a bug, please file a report!"</string>

    <!-- Import Secret log entries -->
    <string name="msg_is">"Importing secret key %s"</string>
    <string name="msg_is_db_exception">"Database error!"</string>
    <string name="msg_is_importing_subkeys">"Processing secret subkeys"</string>
    <string name="msg_is_error_io_exc">"Error encoding keyring"</string>
    <string name="msg_is_merge_public">"Merging imported data into existing public keyring"</string>
    <string name="msg_is_merge_secret">"Merging imported data into existing public keyring"</string>
    <string name="msg_is_merge_special">"Merging in self-certificates data from public keyring"</string>
    <string name="msg_is_pubring_generate">"Generating public keyring from secret keyring"</string>
    <string name="msg_is_subkey_nonexistent">"Subkey %s unavailable in secret key"</string>
    <string name="msg_is_subkey_ok">"Marked secret subkey %s as available"</string>
    <string name="msg_is_subkey_empty">"Marked secret subkey %s as available, with empty password"</string>
    <string name="msg_is_subkey_pin">"Marked secret subkey %s as available, with PIN"</string>
    <string name="msg_is_subkey_stripped">"Marked secret subkey %s as stripped"</string>
    <string name="msg_is_subkey_divert">"Marked secret subkey %s as 'divert to smartcard/NFC'"</string>
    <string name="msg_is_success_identical">"Keyring contains no new data, nothing to do"</string>
    <string name="msg_is_success">"Successfully imported secret keyring"</string>

    <!-- Keyring Canonicalization log entries -->
    <string name="msg_kc_public">"Canonicalizing public keyring %s"</string>
    <string name="msg_kc_secret">"Canonicalizing secret keyring %s"</string>
    <string name="msg_kc_error_v3">"This is an OpenPGP version 3 key, which has been deprecated and is no longer supported!"</string>
    <string name="msg_kc_error_no_uid">"Keyring has no valid user IDs!"</string>
    <string name="msg_kc_error_master_algo">"The master key uses an unknown (%s) algorithm!"</string>
    <string name="msg_kc_error_dup_key">"Subkey %s occurs twice in keyring. Keyring is malformed, not importing!"</string>
    <string name="msg_kc_master">"Processing master key"</string>
    <string name="msg_kc_master_bad_type">"Removing master key certificate of unknown type (%s)"</string>
    <string name="msg_kc_master_bad_local">"Removing master key certificate with 'local' flag"</string>
    <string name="msg_kc_master_bad_err">"Removing bad master key certificate"</string>
    <string name="msg_kc_master_bad_time">"Removing keyring revocation certificate with future timestamp"</string>
    <string name="msg_kc_master_bad_type_uid">"Removing user ID certificate in bad position"</string>
    <string name="msg_kc_master_bad">"Removing bad master key certificate"</string>
    <string name="msg_kc_master_local">"Removing master key certificate with 'local' flag"</string>
    <string name="msg_kc_revoke_dup">"Removing redundant keyring revocation certificate"</string>
    <string name="msg_kc_notation_dup">"Removing redundant notation certificate"</string>
    <string name="msg_kc_notation_empty">"Removing empty notation certificate"</string>
    <string name="msg_kc_sub">"Processing subkey %s"</string>
    <string name="msg_kc_sub_bad">"Removing invalid subkey binding certificate"</string>
    <string name="msg_kc_sub_bad_err">"Removing bad subkey binding certificate"</string>
    <string name="msg_kc_sub_bad_local">"Removing subkey binding certificate with 'local' flag"</string>
    <string name="msg_kc_sub_bad_keyid">"Subkey binding issuer id mismatch"</string>
    <string name="msg_kc_sub_bad_time">"Removing subkey binding certificate with future timestamp"</string>
    <string name="msg_kc_sub_bad_type">"Unknown subkey certificate type: %s"</string>
    <string name="msg_kc_sub_dup">"Removing redundant subkey binding certificate"</string>
    <string name="msg_kc_sub_primary_bad">"Removing subkey binding certificate due to invalid primary binding certificate"</string>
    <string name="msg_kc_sub_primary_bad_err">"Removing subkey binding certificate due to bad primary binding certificate"</string>
    <string name="msg_kc_sub_primary_none">"Removing subkey binding certificate due to missing primary binding certificate"</string>
    <string name="msg_kc_sub_no_cert">"No valid certificate found for %s, removing from ring"</string>
    <string name="msg_kc_sub_revoke_bad_err">"Removing bad subkey revocation certificate"</string>
    <string name="msg_kc_sub_revoke_bad">"Removing bad subkey revocation certificate"</string>
    <string name="msg_kc_sub_revoke_dup">"Removing redundant subkey revocation certificate"</string>
    <string name="msg_kc_sub_unknown_algo">"Subkey uses an unknown algorithm, not importing…"</string>
    <string name="msg_kc_sub_algo_bad_encrpyt">"Subkey has encryption usage flag, but algorithm is not suitable for encryption."</string>
    <string name="msg_kc_sub_algo_bad_sign">"Subkey has signing usage flag, but algorithm is not suitable for signing."</string>
    <string name="msg_kc_success">"Keyring canonicalization successful, no changes"</string>
    <plurals name="msg_kc_success_bad">
        <item quantity="one">"Keyring canonicalization successful, removed one erroneous certificate"</item>
        <item quantity="other">"Keyring canonicalization successful, removed %d erroneous certificates"</item>
    </plurals>
    <string name="msg_kc_success_bad_and_red">"Keyring canonicalization successful, removed %1$s erroneous and %2$s redundant certificates"</string>
    <plurals name="msg_kc_success_redundant">
        <item quantity="one">"Keyring canonicalization successful, removed one redundant certificate"</item>
        <item quantity="other">"Keyring canonicalization successful, removed %d redundant certificates"</item>
    </plurals>
    <string name="msg_kc_uid_bad_err">"Removing bad self certificate for user ID '%s'"</string>
    <string name="msg_kc_uid_bad_local">"Removing user ID certificate with 'local' flag"</string>
    <string name="msg_kc_uid_bad_time">"Removing user ID with future timestamp"</string>
    <string name="msg_kc_uid_bad_type">"Removing user ID certificate of unknown type (%s)"</string>
    <string name="msg_kc_uid_bad">"Removing bad self certificate for user ID '%s'"</string>
    <string name="msg_kc_uid_cert_dup">"Removing outdated self certificate for user ID '%s'"</string>
    <string name="msg_kc_uid_foreign">"Removing foreign user ID certificate by '%s'"</string>
    <string name="msg_kc_uid_revoke_dup">"Removing redundant revocation certificate for user ID '%s'"</string>
    <string name="msg_kc_uid_revoke_old">"Removing outdated revocation certificate for user ID '%s'"</string>
    <string name="msg_kc_uid_no_cert">"No valid self-certificate found for user ID '%s', removing from ring"</string>
    <string name="msg_kc_uid_remove">"Removing invalid user ID '%s'"</string>
    <string name="msg_kc_uid_dup">"Removing duplicate user ID '%s'. The keyring contained two of them. This may result in missing certificates!"</string>
    <string name="msg_kc_uid_warn_encoding">"User ID does not verify as UTF-8!"</string>
    <string name="msg_kc_uat_jpeg">"Processing user attribute of type JPEG"</string>
    <string name="msg_kc_uat_unknown">"Processing user attribute of unknown type"</string>
    <string name="msg_kc_uat_bad_err">"Removing bad self certificate for user attribute"</string>
    <string name="msg_kc_uat_bad_local">"Removing user attribute certificate with 'local' flag"</string>
    <string name="msg_kc_uat_bad_time">"Removing user attribute with future timestamp"</string>
    <string name="msg_kc_uat_bad_type">"Removing user attribute certificate of unknown type (%s)"</string>
    <string name="msg_kc_uat_bad">"Removing bad self certificate for user attribute"</string>
    <string name="msg_kc_uat_cert_dup">"Removing outdated self certificate for user attribute"</string>
    <string name="msg_kc_uat_dup">"Removing duplicate user attribute. The keyring contained two of them. This may result in missing certificates!"</string>
    <string name="msg_kc_uat_foreign">"Removing foreign user attribute certificate by"</string>
    <string name="msg_kc_uat_revoke_dup">"Removing redundant revocation certificate for user attribute"</string>
    <string name="msg_kc_uat_revoke_old">"Removing outdated revocation certificate for user attribute"</string>
    <string name="msg_kc_uat_no_cert">"No valid self-certificate found for user attribute, removing from ring"</string>
    <string name="msg_kc_uat_remove">"Removing invalid user attribute"</string>
    <string name="msg_kc_uat_warn_encoding">"User ID does not verify as UTF-8!"</string>

    <!-- Keyring merging log entries -->
    <string name="msg_mg_error_secret_dummy">"New public subkey found, but secret subkey dummy generation is not supported!"</string>
    <string name="msg_mg_error_heterogeneous">"Tried to merge keyrings with differing fingerprints!"</string>
    <string name="msg_mg_error_encode">"Fatal error encoding signature!"</string>
    <string name="msg_mg_public">"Merging into public keyring %s"</string>
    <string name="msg_mg_secret">"Merging into secret keyring %s"</string>
    <string name="msg_mg_new_subkey">"Adding new subkey %s"</string>
    <string name="msg_mg_found_new">"Found %s new certificates in keyring"</string>
    <string name="msg_mg_unchanged">"Nothing to merge"</string>

    <!-- createSecretKeyRing -->
    <string name="msg_cr">"Generating new master key"</string>
    <string name="msg_cr_error_no_master">"No master key options specified!"</string>
    <string name="msg_cr_error_no_user_id">"Keyrings must be created with at least one user ID!"</string>
    <string name="msg_cr_error_no_certify">"Master key must have certify flag!"</string>
    <string name="msg_cr_error_null_expiry">"Expiry time cannot be 'same as before' on key creation. This is a programming error, please file a bug report!"</string>
    <string name="msg_cr_error_keysize_512">"Key size must be greater or equal 512!"</string>
    <string name="msg_cr_error_no_curve">"No key size specified! This is a programming error, please file a bug report!"</string>
    <string name="msg_cr_error_no_keysize">"No elliptic curve specified! This is a programming error, please file a bug report!"</string>
    <string name="msg_cr_error_internal_pgp">"Internal OpenPGP error!"</string>
    <string name="msg_cr_error_unknown_algo">"Unknown algorithm selected! This is a programming error, please file a bug report!"</string>
    <string name="msg_cr_error_flags_dsa">"Bad key flags selected, DSA cannot be used for encryption!"</string>
    <string name="msg_cr_error_flags_elgamal">"Bad key flags selected, ElGamal cannot be used for signing!"</string>
    <string name="msg_cr_error_flags_ecdsa">"Bad key flags selected, ECDSA cannot be used for encryption!"</string>
    <string name="msg_cr_error_flags_ecdh">"Bad key flags selected, ECDH cannot be used for signing!"</string>

    <!-- modifySecretKeyRing -->
    <string name="msg_mr">"Modifying keyring %s"</string>
    <string name="msg_mf_divert">"Will divert to card/nfc for crypto operations"</string>
    <string name="msg_mf_error_divert_serial">"The serial number of a divert-to-card key must be 16 bytes! This is a programming error, please file a bug report!"</string>
    <string name="msg_mf_error_encode">"Encoding exception!"</string>
    <string name="msg_mf_error_fingerprint">"Actual key fingerprint does not match the expected one!"</string>
    <string name="msg_mf_error_keyid">"No key ID. This is an internal error, please file a bug report!"</string>
    <string name="msg_mf_error_integrity">"Internal error, integrity check failed!"</string>
    <string name="msg_mf_error_master_none">"No master certificate found to operate on! (All revoked?)"</string>
    <string name="msg_mf_error_noexist_primary">"Bad primary user ID specified!"</string>
    <string name="msg_mf_error_noexist_revoke">"Bad user ID for revocation specified!"</string>
    <string name="msg_mf_error_restricted">"Tried to execute restricted operation without password! This is a programming error, please file a bug report!"</string>
    <string name="msg_mf_error_revoked_primary">"Revoked user IDs cannot be primary!"</string>
    <string name="msg_mf_error_null_expiry">"Expiry time cannot be "same as before" on subkey creation. This is a programming error, please file a bug report!"</string>
    <string name="msg_mf_error_noop">"Nothing to do!"</string>
    <string name="msg_mf_error_passphrase_master">"Fatal error decrypting master key! This is likely a programming error, please file a bug report!"</string>
    <string name="msg_mf_error_pgp">"Internal OpenPGP error!"</string>
    <string name="msg_mf_error_sig">"Signature exception!"</string>
    <string name="msg_mf_error_subkey_missing">"Tried to operate on missing subkey %s!"</string>
    <string name="msg_mf_master">"Modifying master certifications"</string>
    <string name="msg_mf_notation_empty">"Adding empty notation packet"</string>
    <string name="msg_mf_notation_pin">"Adding PIN notation packet"</string>
    <string name="msg_mf_passphrase">"Changing password for keyring"</string>
    <string name="msg_mf_passphrase_key">"Re-encrypting subkey %s with new password"</string>
    <string name="msg_mf_passphrase_empty_retry">"Setting new password failed, trying again with empty old password"</string>
    <string name="msg_mf_passphrase_fail">"Password for subkey could not be changed! (Does it have a different one from the other keys?)"</string>
    <string name="msg_mf_primary_replace_old">"Replacing certificate of previous primary user ID"</string>
    <string name="msg_mf_primary_new">"Generating new certificate for new primary user ID"</string>
    <string name="msg_mf_restricted_mode">"Changing to restricted operation mode"</string>
    <string name="msg_mf_subkey_change">"Modifying subkey %s"</string>
    <string name="msg_mf_require_divert">"Diverting to card/nfc for crypto operations"</string>
    <string name="msg_mf_require_passphrase">"Password required for operations"</string>
    <string name="msg_mf_subkey_new">"Adding new subkey of type %s"</string>
    <string name="msg_mf_subkey_new_id">"New subkey ID: %s"</string>
    <string name="msg_mf_error_past_expiry">"Expiry date cannot be in the past!"</string>
    <string name="msg_mf_subkey_revoke">"Revoking subkey %s"</string>
    <string name="msg_mf_subkey_strip">"Stripping subkey %s"</string>
    <string name="msg_mf_success">"Keyring successfully modified"</string>
    <string name="msg_mf_uid_add">"Adding user ID %s"</string>
    <string name="msg_mf_uid_primary">"Changing primary user ID to %s"</string>
    <string name="msg_mf_uid_revoke">"Revoking user ID %s"</string>
    <string name="msg_mf_uid_error_empty">"User ID must not be empty!"</string>
    <string name="msg_mf_uat_error_empty">"User attribute must not be empty!"</string>
    <string name="msg_mf_uat_add_image">"Adding user attribute of type image"</string>
    <string name="msg_mf_uat_add_unknown">"Adding user attribute of unknown type"</string>
    <string name="msg_mf_unlock_error">"Error unlocking keyring!"</string>
    <string name="msg_mf_unlock">"Unlocking keyring"</string>

    <!-- Consolidate -->
    <string name="msg_con">"Consolidating database"</string>
    <string name="msg_con_error_bad_state">"Consolidation was started while no database was cached! This is probably a programming error, please file a bug report."</string>
    <string name="msg_con_error_concurrent">"Consolidation aborted, already running on other thread!"</string>
    <string name="msg_con_save_secret">"Saving secret keyrings"</string>
    <string name="msg_con_save_public">"Saving public keyrings"</string>
    <string name="msg_con_db_clear">"Clearing database"</string>
    <string name="msg_con_success">"Successfully consolidated database"</string>
    <string name="msg_con_critical_in">"Entering critical phase"</string>
    <string name="msg_con_critical_out">"Leaving critical phase"</string>
    <string name="msg_con_delete_public">"Deleting public keyring cache file"</string>
    <string name="msg_con_delete_secret">"Deleting secret keyring cache file"</string>
    <string name="msg_con_error_db">"Error opening database!"</string>
    <string name="msg_con_error_io_public">"IO error writing public keys to cache!"</string>
    <string name="msg_con_error_io_secret">"IO error writing secret keys to cache!"</string>
    <string name="msg_con_error_public">"Error reimporting public keys!"</string>
    <string name="msg_con_error_secret">"Error reimporting secret keys!"</string>
    <string name="msg_con_recover">"Resuming consolidation process"</string>
    <string name="msg_con_recursive">"Skipping recursive consolidation"</string>
    <string name="msg_con_recover_unknown">"Resuming consolidation process from unknown state"</string>
    <plurals name="msg_con_reimport_public">
        <item quantity="one">"Reimporting one public key"</item>
        <item quantity="other">"Reimporting %d public keys"</item>
    </plurals>
    <string name="msg_con_reimport_public_skip">"No public keys to reimport, skipping…"</string>
    <plurals name="msg_con_reimport_secret">
        <item quantity="one">"Reimporting one secret key"</item>
        <item quantity="other">"Reimporting %d secret keys"</item>
    </plurals>
    <string name="msg_con_reimport_secret_skip">"No secret keys to reimport, skipping…"</string>
    <string name="msg_con_warn_delete_public">"Exception deleting public cache file"</string>
    <string name="msg_con_warn_delete_secret">"Exception deleting secret cache file"</string>

    <!-- Edit Key (higher level than modify) -->
    <string name="msg_ed">"Performing key operation"</string>
    <string name="msg_ed_caching_new">"Caching new password"</string>
    <string name="msg_ed_error_no_parcel">"Missing SaveKeyringParcel! (this is a bug, please report)"</string>
    <string name="msg_ed_error_key_not_found">"Key not found!"</string>
    <string name="msg_ed_fetching">"Fetching key to modify (%s)"</string>
    <string name="msg_ed_success">"Key operation successful"</string>

    <!-- Promote key -->
    <string name="msg_pr">"Promoting public key to secret key"</string>
    <string name="msg_pr_error_key_not_found">"Key not found!"</string>
    <string name="msg_pr_fetching">"Fetching key to modify (%s)"</string>
    <string name="msg_pr_success">"Key successfully promoted"</string>

    <!-- Other messages used in OperationLogs -->
    <string name="msg_ek_error_dummy">"Cannot edit keyring with stripped master key!"</string>
    <string name="msg_ek_error_not_found">"Key not found!"</string>

    <!-- Messages for DecryptVerify operation -->
    <string name="msg_dc_askip_no_key">"Data not encrypted with known key, skipping…"</string>
    <string name="msg_dc_askip_not_allowed">"Data not encrypted with allowed key, skipping…"</string>
    <string name="msg_dc_asym">"Found block of asymmetrically encrypted data for key %s"</string>
    <string name="msg_dc_charset">"Found charset header: '%s'"</string>
    <string name="msg_dc_clear_data">"Processing literal data"</string>
    <string name="msg_dc_clear_decompress">"Unpacking compressed data"</string>
    <string name="msg_dc_clear_meta_file">"Filename: %s"</string>
    <string name="msg_dc_clear_meta_mime">"MIME type: %s"</string>
    <string name="msg_dc_clear_meta_size">"File size: %s"</string>
    <string name="msg_dc_clear_meta_size_unknown">"File size is unknown"</string>
    <string name="msg_dc_clear_meta_time">"Modification time: %s"</string>
    <string name="msg_dc_clear_signature_bad">"Signature check NOT OK!"</string>
    <string name="msg_dc_error_unsupported_hash_algo">"Unsupported and potentially insecure hash algorithm!"</string>
    <string name="msg_dc_clear_signature_check">"Verifying signature data"</string>
    <string name="msg_dc_clear_signature_ok">"Signature check OK"</string>
    <string name="msg_dc_clear_signature">"Saving signature data for later"</string>
    <string name="msg_dc_clear">"Processing cleartext data"</string>
    <string name="msg_dc_error_bad_passphrase">"Error unlocking key, bad password!"</string>
    <string name="msg_dc_error_extract_key">"Unknown error unlocking key!"</string>
    <string name="msg_dc_error_integrity_check">"Integrity check error!"</string>
    <string name="msg_dc_error_integrity_missing">"Missing integrity check! This can happen because the encrypting application is out of date, or from a downgrade attack."</string>
    <string name="msg_dc_error_invalid_siglist">"No valid signature data found!"</string>
    <string name="msg_dc_error_io">"Encountered IO Exception during operation!"</string>
    <string name="msg_dc_error_no_data">"No encrypted data found in stream!"</string>
    <string name="msg_dc_error_no_key">"No encrypted data with known secret key found in stream!"</string>
    <string name="msg_dc_error_pgp_exception">"Encountered OpenPGP Exception during operation!"</string>
    <string name="msg_dc_integrity_check_ok">"Integrity check OK!"</string>
    <string name="msg_dc_ok_meta_only">"Only metadata was requested, skipping decryption"</string>
    <string name="msg_dc_ok">"Decryption/Verification finished"</string>
    <string name="msg_dc_pass_cached">"Using password from cache"</string>
    <string name="msg_dc_pending_nfc">"NFC token required, requesting user input…"</string>
    <string name="msg_dc_pending_passphrase">"Password required, requesting user input…"</string>
    <string name="msg_dc_prep_streams">"Preparing streams for decryption"</string>
    <string name="msg_dc">"Starting decrypt operation…"</string>
    <string name="msg_dc_sym_skip">"Symmetric data not allowed, skipping…"</string>
    <string name="msg_dc_sym">"Found block of symmetrically encrypted data"</string>
    <string name="msg_dc_trail_asym">"Encountered trailing, asymmetrically encrypted data for key %s"</string>
    <string name="msg_dc_trail_sym">"Encountered trailing, symmetrically encrypted data"</string>
    <string name="msg_dc_trail_unknown">"Encountered trailing data of unknown type"</string>
    <string name="msg_dc_unlocking">"Unlocking secret key"</string>
    <string name="msg_dc_old_symmetric_encryption_algo">"Potentially insecure encryption algorithm has been used!"</string>

    <!-- Messages for VerifySignedLiteralData operation -->
    <string name="msg_vl">"Starting signature check"</string>
    <string name="msg_vl_error_no_siglist">"No signature list in signed literal data"</string>
    <string name="msg_vl_error_wrong_key">"Message not signed with right key"</string>
    <string name="msg_vl_error_missing_literal">"No payload in signed literal data"</string>
    <string name="msg_vl_clear_meta_file">"Filename: %s"</string>
    <string name="msg_vl_clear_meta_mime">"MIME type: %s"</string>
    <string name="msg_vl_clear_meta_time">"Modification time: %s"</string>
    <string name="msg_vl_clear_meta_size">"File size: %s"</string>
    <string name="msg_vl_clear_signature_check">"Verifying signature data"</string>
    <string name="msg_vl_error_integrity_check">"Integrity check error!"</string>
    <string name="msg_vl_ok">"OK"</string>

    <!-- Messages for SignEncrypt operation -->
    <string name="msg_se">"Starting sign/encrypt operation"</string>
    <string name="msg_se_input_bytes">"Processing input from byte array"</string>
    <string name="msg_se_input_uri">"Processing input from URI"</string>
    <string name="msg_se_error_no_input">"No input given!"</string>
    <string name="msg_se_error_input_uri_not_found">"Error opening URI for reading!"</string>
    <string name="msg_se_error_output_uri_not_found">"Error opening URI for writing!"</string>
    <string name="msg_se_error_too_many_inputs">"More inputs than outputs specified! This is probably a programming error, please report!"</string>
    <string name="msg_se_success">"Sign/encrypt operation successful"</string>

    <!-- Messages for PgpSignEncrypt operation -->
    <string name="msg_pse_asymmetric">"Preparing public keys for encryption"</string>
    <string name="msg_pse_clearsign_only">"Signing of cleartext input not supported!"</string>
    <string name="msg_pse_compressing">"Preparing compression"</string>
    <string name="msg_pse_encrypting">"Encrypting data"</string>
    <string name="msg_pse_error_bad_passphrase">"Bad password!"</string>
    <string name="msg_pse_error_hash_algo">"Requested hashing algorithm is not supported by this key!"</string>
    <string name="msg_pse_error_io">"Encountered IO Exception during operation!"</string>
    <string name="msg_pse_error_key_sign">"Selected signing key cannot sign data!"</string>
    <string name="msg_pse_error_sign_key">"Error fetching signing key!"</string>
    <string name="msg_pse_error_nfc">"NFC data error!"</string>
    <string name="msg_pse_error_no_passphrase">"No password provided!"</string>
    <string name="msg_pse_error_pgp">"Internal OpenPGP error!"</string>
    <string name="msg_pse_error_sig">"Encountered OpenPGP signature exception!"</string>
    <string name="msg_pse_error_unlock">"Unknown error unlocking key!"</string>
    <string name="msg_pse_key_ok">"Encrypting for key: %s"</string>
    <string name="msg_pse_key_unknown">"Missing key for encryption: %s"</string>
    <string name="msg_pse_key_warn">"Bad key for encryption: %s"</string>
    <string name="msg_pse_ok">"Sign/Encrypt operation successful!"</string>
    <string name="msg_pse_pending_nfc">"NFC token required, requesting user input…"</string>
    <string name="msg_pse_pending_passphrase">"Password required, requesting user input…"</string>
    <string name="msg_pse_signing">"Signing data (without encryption)"</string>
    <string name="msg_pse_signing_cleartext">"Creating cleartext signature"</string>
    <string name="msg_pse_signing_detached">"Creating detached signature"</string>
    <string name="msg_pse_sigcrypting">"Encrypting data with signature"</string>
    <string name="msg_pse">"Starting sign and/or encrypt operation"</string>
    <string name="msg_pse_symmetric">"Preparing symmetric encryption"</string>

    <string name="msg_crt_certifying">"Generating certifications"</string>
    <plurals name="msg_crt_certify_uids">
        <item quantity="one">"Certifying one user ID for key %2$s"</item>
        <item quantity="other">"Certifying %1$d user IDs for key %2$s"</item>
    </plurals>
    <plurals name="msg_crt_certify_uats">
        <item quantity="one">"Certifying one user attribute for key %2$s"</item>
        <item quantity="other">"Certifying %1$d user attributes for key %2$s"</item>
    </plurals>
    <string name="msg_crt_error_self">"Cannot issue self-certificate like this!"</string>
    <string name="msg_crt_error_master_not_found">"Master key not found!"</string>
    <string name="msg_crt_error_nothing">"No keys certified!"</string>
    <string name="msg_crt_error_unlock">"Error unlocking master key!"</string>
    <string name="msg_crt">"Certifying keyrings"</string>
    <string name="msg_crt_master_fetch">"Fetching certifying master key"</string>
    <string name="msg_crt_nfc_return">"Returning for NFC input"</string>
    <string name="msg_crt_save">"Saving certified key %s"</string>
    <string name="msg_crt_saving">"Saving keyrings"</string>
    <string name="msg_crt_unlock">"Unlocking master key"</string>
    <string name="msg_crt_success">"Successfully certified identities"</string>
    <string name="msg_crt_warn_not_found">"Key not found!"</string>
    <string name="msg_crt_warn_cert_failed">"Certificate generation failed!"</string>
    <string name="msg_crt_warn_save_failed">"Save operation failed!"</string>

    <string name="msg_crt_upload_success">"Successfully uploaded key to server"</string>

    <plurals name="msg_import">
        <item quantity="one">"Importing key"</item>
        <item quantity="other">"Importing %d keys"</item>
    </plurals>
    <string name="msg_import_fetch_error_decode">"Error decoding retrieved keyring!"</string>
    <string name="msg_import_fetch_error">"Key could not be retrieved! (Network problems?)"</string>
    <string name="msg_import_fetch_keybase">"Retrieving from keybase.io: %s"</string>
    <string name="msg_import_fetch_keyserver_error">"Could not retrieve key from keyservers: %s"</string>
    <string name="msg_import_fetch_keyserver">"Retrieving from keyserver: %s"</string>
    <string name="msg_import_fetch_keyserver_ok">"Key retrieval successful"</string>
    <string name="msg_import_keyserver">"Using keyserver %s"</string>
    <string name="msg_import_fingerprint_error">"Fingerprint of fetched key didn't match expected!"</string>
    <string name="msg_import_fingerprint_ok">"Fingerprint check OK"</string>
    <string name="msg_import_merge">"Merging retrieved data"</string>
    <string name="msg_import_error">"Import operation failed!"</string>
    <string name="msg_import_error_io">"Import operation failed due to i/o error!"</string>
    <string name="msg_import_partial">"Import operation successful, with errors!"</string>
    <string name="msg_import_success">"Import operation successful!"</string>

    <plurals name="msg_export">
        <item quantity="one">"Exporting one key"</item>
        <item quantity="other">"Exporting %d keys"</item>
    </plurals>
    <string name="msg_export_all">"Exporting all keys"</string>
    <string name="msg_export_public">"Exporting public key %s"</string>
    <string name="msg_export_secret">"Exporting secret key %s"</string>
    <string name="msg_export_error_no_file">"No filename specified!"</string>
    <string name="msg_export_error_fopen">"Error opening file!"</string>
    <string name="msg_export_error_no_uri">"No URI specified!"</string>
    <string name="msg_export_error_uri_open">"Error opening URI stream!"</string>
    <string name="msg_export_error_storage">"Storage is not ready for writing!"</string>
    <string name="msg_export_error_db">"Database error!"</string>
    <string name="msg_export_error_io">"Input/output error!"</string>
    <string name="msg_export_error_key">"Error preprocessing key data!"</string>
    <string name="msg_export_success">"Export operation successful"</string>

    <string name="msg_del_error_empty">"Nothing to delete!"</string>
    <string name="msg_del_error_multi_secret">"Secret keys can only be deleted individually!"</string>
    <plurals name="msg_del">
        <item quantity="one">"Deleting one key"</item>
        <item quantity="other">"Deleting %d keys"</item>
    </plurals>
    <string name="msg_del_key">"Deleting key %s"</string>
    <string name="msg_del_key_fail">"Failed deleting key %s"</string>
    <string name="msg_del_consolidate">"Consolidating database after deletion of secret key"</string>
    <plurals name="msg_del_ok">
        <item quantity="one">"Successfully deleted key"</item>
        <item quantity="other">"Successfully deleted %d keys"</item>
    </plurals>
    <plurals name="msg_del_fail">
        <item quantity="one">"Failed to delete one key"</item>
        <item quantity="other">"Failed to delete %d keys"</item>
    </plurals>

    <!-- Linked Identity verification -->
    <string name="msg_lv">"Verifying linked identity…"</string>
    <string name="msg_lv_match">"Searching for token"</string>
    <string name="msg_lv_match_error">"No token found in resource!"</string>
    <string name="msg_lv_fp_ok">"Fingerprint OK."</string>
    <string name="msg_lv_fp_error">"Fingerprint mismatch!"</string>

    <string name="msg_lv_error_twitter_auth">"Error obtaining Twitter auth token!"</string>
    <string name="msg_lv_error_twitter_handle">"Twitter account handle mismatch in response!"</string>
    <string name="msg_lv_error_twitter_response">"Unexpected response from Twitter API!"</string>
    <string name="msg_lv_error_github_handle">"Github account handle mismatch in response!"</string>
    <string name="msg_lv_error_github_not_found">"Gist contains no matching files!"</string>

    <string name="msg_lv_fetch">"Fetching URI '%s'"</string>
    <string name="msg_lv_fetch_redir">"Following redirect to '%s'"</string>
    <string name="msg_lv_fetch_ok">"Successfully fetched (HTTP %s)"</string>
    <string name="msg_lv_fetch_error">"Server error (HTTP %s)"</string>
    <string name="msg_lv_fetch_error_url">"URL is malformed!"</string>
    <string name="msg_lv_fetch_error_io">"IO Error!"</string>
    <string name="msg_lv_fetch_error_format">"Format error!"</string>
    <string name="msg_lv_fetch_error_nothing">"Resource not found!"</string>

    <string name="msg_acc_saved">"Account saved"</string>

    <string name="msg_download_success">"Downloaded successfully!"</string>
    <string name="msg_download_no_valid_keys">"No valid keys found in file/clipboard!"</string>
    <string name="msg_download_no_pgp_parts">"TODO: plurals!"</string>
    <plurals name="error_import_non_pgp_part">
        <item quantity="one">"part of the loaded file is a valid OpenPGP object but not a OpenPGP key"</item>
        <item quantity="other">"parts of the loaded file are valid OpenPGP objects but not OpenPGP keys"</item>
    </plurals>
    <string name="msg_download_query_too_short">"Search query too short. Please refine your query!"</string>
    <string name="msg_download_too_many_responses">"Key search query returned too many candidates. Please refine your query!"</string>
    <string name="msg_download_query_too_short_or_too_many_responses">"Either no keys or too many have been found. Please improve your query!"</string>

    <string name="msg_download_query_failed">"An error occurred when searching for keys."</string>

    <!-- Messages for Export Log operation -->
    <string name="msg_export_log_start">"Exporting log"</string>
    <string name="msg_export_log_error_fopen">"Error opening file"</string>
    <string name="msg_export_log_error_no_file">"No file name specified!"</string>
    <string name="msg_export_log_error_writing">"I/O error writing to file!"</string>
    <string name="msg_export_log_success">"Log exported successfully!"</string>

    <!-- PassphraseCache -->
    <string name="passp_cache_notif_click_to_clear">"Click to clear cached passwords"</string>
    <string name="passp_cache_notif_n_keys">"OpenKeychain has cached %d passwords"</string>
    <string name="passp_cache_notif_keys">"Cached Passwords:"</string>
    <string name="passp_cache_notif_clear">"Clear Cache"</string>
    <string name="passp_cache_notif_pwd">"Password"</string>

    <!-- First Time -->
    <string name="first_time_text1">"Take back your privacy with OpenKeychain!"</string>
    <string name="first_time_create_key">"Create my key"</string>
    <string name="first_time_import_key">"Import key from file"</string>
    <string name="first_time_yubikey">"Use YubiKey NEO"</string>
    <string name="first_time_skip">"Skip Setup"</string>

    <!-- unsorted -->
    <string name="section_certifier_id">"Certifier"</string>
    <string name="section_cert">"Certificate Details"</string>
    <string name="label_user_id">"Identity"</string>
    <string name="unknown_uid">"&lt;unknown&gt;"</string>
    <string name="empty_certs">"No certificates for this key"</string>
    <string name="certs_text">"Only validated self-certificates and validated certificates created with your keys are displayed here."</string>
    <string name="section_uids_to_certify">"Identities for "</string>
    <string name="certify_text">"The keys you are importing contain “identities”: names and email addresses. Select exactly those for confirmation which match what you expected."</string>
    <string name="certify_fingerprint_text">"Compare the displayed fingerprint, character by character, with the one displayed on your partners device."</string>
    <string name="certify_fingerprint_text2">"Do the displayed fingerprints match?"</string>
    <string name="label_revocation">"Revocation Reason"</string>
    <string name="label_cert_type">"Type"</string>
    <string name="error_key_not_found">"Key not found!"</string>
    <string name="error_key_processing">"Error processing key!"</string>
    <string name="key_stripped">"stripped"</string>
    <string name="key_divert">"divert to smartcard/NFC"</string>
    <string name="key_no_passphrase">"no password"</string>
    <string name="key_unavailable">"unavailable"</string>
    <string name="secret_cannot_multiple">"Your own keys can only be deleted individually!"</string>
    <string name="title_view_cert">"View Certificate Details"</string>
    <string name="unknown_algorithm">"unknown"</string>
    <string name="can_sign_not">"cannot sign"</string>
    <string name="error_no_encrypt_subkey">"No encryption subkey available!"</string>
    <string name="info_no_manual_account_creation">"Do not create OpenKeychain-Accounts manually.\nFor more information, see Help."</string>
    <string name="contact_show_key">"Show key (%s)"</string>
    <string name="swipe_to_update">"Swipe down to update from keyserver"</string>
    <string name="error_no_file_selected">"Select at least one file to encrypt!"</string>
    <string name="error_multi_not_supported">"Saving of multiple files not supported. This is a limitation on current Android."</string>
    <string name="error_empty_text">"Type some text to encrypt!"</string>
    <string name="key_colon">"Key:"</string>
    <string name="exchange_description">"To start a key exchange, choose the number of participants on the right side, then hit the “Start exchange” button.\n\nYou will be asked two more questions to make sure only the right participants are in the exchange and their fingerprints are correct."</string>
    <string name="btn_start_exchange">"Start exchange"</string>
    <string name="user_id_none"><![CDATA[<none>]]></string>

    <!-- Passphrase wizard -->
    <!-- TODO: rename all the things! -->
    <string name="title_unlock_method">Choose an unlock method</string>
    <!--<string name="enter_passphrase_twice">Enter password twice</string>-->
    <string name="enter_passphrase">Enter password</string>
    <string name="passphrase">Password</string>
    <string name="noPassphrase">No password</string>
    <string name="no_passphrase_set">No password set</string>
    <string name="passphrases_match">Passwords do match</string>
    <string name="passphrase_saved">Password saved</string>
    <string name="passphrase_invalid">Password invalid</string>
    <string name="missing_passphrase">Missing password</string>
    <string name="passphrase_again">Again</string>
    <string name="lockpattern">Lockpattern</string>
    <string name="lockpatternNFC">NFC + Lockpattern</string>
    <string name="unlock_method">Unlock method</string>
    <string name="set_passphrase">Set password</string>
    <string name="draw_lockpattern">Draw lockpattern</string>
    <string name="nfc_title">NFC</string>
    <!--<string name="nfc_text">Please place a NFC tag near your device</string>-->
    <string name="nfc_wrong_tag">Wrong Tag. Please try again.</string>
    <string name="enable_nfc">Please activate NFC in your settings</string>
    <string name="no_nfc_support">This device does not support NFC</string>
    <string name="nfc_write_succesful">Successfully written on NFC tag</string>
    <string name="unlocked">Unlocked</string>
    <string name="nfc_settings">Settings</string>
    <string name="snack_yubikey_view">"View"</string>
    <string name="snack_yubikey_import">"Import"</string>
    <string name="button_bind_key">"Bind Key"</string>
    <string name="yubikey_serno">"Serial No: %s"</string>
    <string name="yubikey_key_holder">"Key holder: "</string>
    <string name="yubikey_key_holder_unset">"Key holder: &lt;unset&gt;"</string>
    <string name="yubikey_status_bound">"YubiKey matches and is bound to key"</string>
    <string name="yubikey_status_unbound">"YubiKey matches, can be bound to key"</string>
    <string name="yubikey_status_partly">"YubiKey matches, partly bound to key"</string>
    <string name="yubikey_create">"Hold YubiKey against the back of your device."</string>
    <string name="btn_import">"Import"</string>
    <string name="snack_yubi_other">Different key stored on YubiKey!</string>
    <string name="error_nfc">"NFC Error: %s"</string>
    <string name="error_pin_nodefault">Default PIN was rejected!</string>
    <string name="error_bluetooth_file">Error creating temporary file. Bluetooth sharing will fail.</string>

    <string name="linked_create_https_1_1">"By creating a Linked Identity of this type, you can link your key to a website you control."</string>
    <string name="linked_create_https_1_2">"To do this, you publish a text file on this website, then create a Linked Identity which links to it."</string>
    <string name="linked_create_https_1_3">"Please enter a URL where you are able to place a text file for proof. Note that your server must support https and have a valid TLS certificate!"</string>
    <string name="linked_create_https_1_4">"Example: https://example.com/pgpkey.txt"</string>
    <string name="linked_create_https_created">"The proof file has been created. For the next step, you should save and upload it to the URI you indicated:"</string>
    <string name="linked_create_https_2_1">"A proof file for this URI has been created:"</string>
    <string name="linked_create_https_2_2">"For the next step, you should save and upload this file."</string>
    <string name="linked_create_https_2_3">"Make sure the file is reachable at the correct URI, then verify your setup."</string>
    <string name="linked_create_https_2_4">"After successful verification, press the Finish button to add the Linked Identity to your keyring and finish the process."</string>

    <string name="linked_create_twitter_1_1">"By creating a Linked Identity of this type, you can link your key to a Twitter account you control."</string>
    <string name="linked_create_twitter_1_2">"To do this, you publish a specific Tweet on your timeline, then create a Linked Identity which links to this Tweet."</string>
    <string name="linked_create_twitter_1_3">"Please enter your Twitter screen name to proceed."</string>
    <string name="linked_create_twitter_handle">Twitter Handle</string>
    <string name="linked_create_twitter_2_1">"Click either button to tweet the message!"</string>
    <string name="linked_create_twitter_2_2">"You can edit the Tweet before posting it, so long as the text inside the brackets is unmodified."</string>
    <string name="linked_create_twitter_2_3">"Once your Tweet is published as &lt;b&gt;@%s&lt;/b&gt;, click the Verify button to scan your timeline for it."</string>
    <string name="linked_create_twitter_2_4">"After successful verification, press the Finish button to add the Linked Identity to your keyring and finish the process."</string>

    <string name="linked_create_github_1_1">"By creating a Linked Identity of this type, you can link your key to a Github account you control."</string>
    <string name="linked_create_github_1_2">"To do this, you publish a specific Gist on your timeline, then create a Linked Identity which links to this Gist."</string>
    <string name="linked_create_github_1_3">"Please enter your Twitter screen name to proceed."</string>
    <string name="linked_create_github_handle">Github Handle</string>
    <string name="linked_create_github_2_1">"Click either button to post the gist!"</string>
    <string name="linked_create_github_2_2">"You can edit the Gist before posting it, so long as the text inside the brackets is unmodified."</string>
    <string name="linked_create_github_2_3">"Once your Gist is published, click the Verify button to scan your timeline for it."</string>
    <string name="linked_create_github_2_4">"After successful verification, press the Finish button to add the Linked Identity to your keyring and finish the process."</string>

    <string name="linked_create_dns_1_1">"By creating a Linked Identity of this type, you can link your key to a domain name you control."</string>
    <string name="linked_create_dns_1_2">"To do this, you create a specific TXT record for the domain, then create a Linked Identity which links to this record."</string>
    <!-- An Identity of this type is especially appropriate if your email address is at the same domain. -->
    <string name="linked_create_dns_1_3">"Please enter a fully qualified domain name to proceed."</string>
    <string name="linked_create_dns_1_4">"Example: subdomain.example.com"</string>
    <string name="linked_create_dns_2_1">"Your proof text:"</string>
    <string name="linked_create_dns_2_2">"For the next step, bla bla"</string>
    <string name="linked_create_dns_2_3">"More bla:"</string>
    <string name="linked_create_dns_2_4">"After successful verification, press the Finish button to add the Linked Identity to your keyring and finish the process."</string>

    <string name="linked_create_verify">"Verify"</string>
    <string name="linked_text_clipboard">Text has been copied to clipboard</string>
    <string name="linked_verified_https">"The link between this Website and key was securely verified. <b>If you believe the Website is genuine</b>, confirm this verification with your key."</string>
    <string name="linked_verified_github">"The link between this Github account and key was securely verified. <b>If you believe the account is genuine</b>, confirm this verification with your key."</string>
    <string name="linked_verified_dns">"The link between this Domain Name and key was securely verified. <b>If you believe the Domain is genuine</b>, confirm this verification with your key."</string>
    <string name="linked_verified_twitter">"The link between this Twitter account and key was securely verified. <b>If you believe the account is genuine</b>, confirm this verification with your key."</string>
    <string name="linked_verified_secret_https">"The link between your Website and key was securely verified. Everything looks in order."</string>
    <string name="linked_verified_secret_github">"The link between your Github account and key was securely verified. Everything looks in order."</string>
    <string name="linked_verified_secret_dns">"The link between your Domain Name and key was securely verified. Everything looks in order."</string>
    <string name="linked_verified_secret_twitter">"The link between this Twitter account and key was securely verified. Everything looks in order."</string>

    <plurals name="linked_id_expand">
        <item quantity="one">"There is one more unknown identity type"</item>
        <item quantity="other">"There are %d more unknown identity types"</item>
    </plurals>

    <string name="linked_select_1">"A \'linked identity\' connects your pgp key to a resource on the web."</string>
    <string name="linked_select_2">"Please select a type:"</string>
    <string name="linked_id_generic_text">"This file claims ownership of the OpenPGP key with long id %2$s.\n\nToken for proof:\n%1$s"</string>
    <string name="linked_id_github_text">"This Gist confirms the Linked Identity in my OpenPGP key, and links it to this Github account.\n\nToken for proof:\n%1$s"</string>
    <string name="linked_verifying">"Verifying…"</string>
    <string name="linked_verify_success">"Verified!"</string>
    <string name="linked_verify_error">"Verification error!"</string>
    <string name="linked_verify_pending">"Not yet verified"</string>
    <string name="linked_need_verify">The resource needs to be verified before you can proceed!</string>
    <string name="menu_linked_add_identity">"Add Linked Identity"</string>
    <string name="section_linked_identities">"Linked Identities"</string>
    <string name="btn_finish">"Finish"</string>
    <string name="linked_title_https">Website (HTTPS)</string>
    <string name="linked_title_dns">Domain Name (DNS)</string>
    <string name="linked_title_github">Github</string>
    <string name="linked_title_twitter">Twitter</string>
    <string name="card_linked_identity">Linked Identity</string>
    <string name="linked_button_verify">Verify</string>
    <string name="linked_button_retry">Retry</string>
    <string name="linked_button_confirm">Confirm</string>
    <string name="linked_button_view">View</string>
    <string name="linked_text_verifying">Verifying…</string>
    <string name="linked_text_error">Error</string>
    <string name="linked_text_confirming">Confirming…</string>
    <string name="linked_ids_more_unknown">%d more unknown identity types</string>
    <string name="title_linked_id_create">Create Linked Identity</string>

</resources><|MERGE_RESOLUTION|>--- conflicted
+++ resolved
@@ -138,12 +138,8 @@
     <string name="label_file_compression">"File compression"</string>
     <string name="label_keyservers">"Keyservers"</string>
     <string name="label_key_id">"Key ID"</string>
-<<<<<<< HEAD
-    <string name="label_creation">"Key created %s"</string>
-=======
     <string name="label_key_created">"Key created %s"</string>
     <string name="label_creation">"Creation"</string>
->>>>>>> 5c44f840
     <string name="label_expiry">"Expiry"</string>
     <string name="label_usage">"Usage"</string>
     <string name="label_key_size">"Key Size"</string>
