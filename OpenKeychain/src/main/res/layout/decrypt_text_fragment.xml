<?xml version="1.0" encoding="utf-8"?>
<LinearLayout xmlns:android="http://schemas.android.com/apk/res/android"
    xmlns:tools="http://schemas.android.com/tools"
    android:layout_width="match_parent"
    android:layout_height="match_parent"
    android:orientation="vertical">

    <LinearLayout
        android:visibility="gone"
        android:id="@+id/decrypt_content"
        android:layout_width="match_parent"
        android:layout_height="match_parent"
        android:orientation="vertical"
        tools:visibility="visible">

        <ScrollView
            android:fillViewport="true"
            android:paddingTop="8dp"
            android:layout_width="match_parent"
            android:scrollbars="vertical"
            android:layout_height="0dp"
            android:layout_weight="1">

            <TextView
                android:id="@+id/decrypt_text_plaintext"
                android:paddingLeft="16dp"
                android:paddingRight="16dp"
                android:textAppearance="?android:attr/textAppearanceMedium"
                android:layout_width="match_parent"
                android:layout_height="wrap_content"
                android:gravity="top"
                android:hint=""
                android:textIsSelectable="true" />

        </ScrollView>

    </LinearLayout>

    <LinearLayout
<<<<<<< HEAD
        android:id="@+id/decrypt_text_invalid"
=======
        android:visibility="gone"
        android:id="@+id/decrypt_error_overlay"
>>>>>>> 5c44f840
        android:layout_width="wrap_content"
        android:layout_height="match_parent"
        android:orientation="vertical"
        android:gravity="center_vertical"
        android:visibility="gone">

        <TextView
            android:layout_width="wrap_content"
            android:layout_height="wrap_content"
            android:textAppearance="?android:attr/textAppearanceMedium"
            android:text="@string/decrypt_invalid_text"
            android:padding="16dp"
            android:layout_gravity="center"
            android:textColor="@color/android_red_light" />

        <Button
            android:id="@+id/decrypt_error_overlay_button"
            android:layout_width="wrap_content"
            android:layout_height="wrap_content"
            android:background="@drawable/button_edgy"
            android:textColor="@color/android_red_light"
            android:text="@string/decrypt_invalid_button"
            android:layout_gravity="center_horizontal" />
    </LinearLayout>
</LinearLayout><|MERGE_RESOLUTION|>--- conflicted
+++ resolved
@@ -37,12 +37,7 @@
     </LinearLayout>
 
     <LinearLayout
-<<<<<<< HEAD
-        android:id="@+id/decrypt_text_invalid"
-=======
-        android:visibility="gone"
         android:id="@+id/decrypt_error_overlay"
->>>>>>> 5c44f840
         android:layout_width="wrap_content"
         android:layout_height="match_parent"
         android:orientation="vertical"
